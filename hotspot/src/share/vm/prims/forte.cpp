/*
 * Copyright (c) 2003, 2013, Oracle and/or its affiliates. All rights reserved.
 * DO NOT ALTER OR REMOVE COPYRIGHT NOTICES OR THIS FILE HEADER.
 *
 * This code is free software; you can redistribute it and/or modify it
 * under the terms of the GNU General Public License version 2 only, as
 * published by the Free Software Foundation.
 *
 * This code is distributed in the hope that it will be useful, but WITHOUT
 * ANY WARRANTY; without even the implied warranty of MERCHANTABILITY or
 * FITNESS FOR A PARTICULAR PURPOSE.  See the GNU General Public License
 * version 2 for more details (a copy is included in the LICENSE file that
 * accompanied this code).
 *
 * You should have received a copy of the GNU General Public License version
 * 2 along with this work; if not, write to the Free Software Foundation,
 * Inc., 51 Franklin St, Fifth Floor, Boston, MA 02110-1301 USA.
 *
 * Please contact Oracle, 500 Oracle Parkway, Redwood Shores, CA 94065 USA
 * or visit www.oracle.com if you need additional information or have any
 * questions.
 *
 */

#include "precompiled.hpp"
#include "code/debugInfoRec.hpp"
#include "code/pcDesc.hpp"
#include "gc_interface/collectedHeap.inline.hpp"
#include "memory/space.hpp"
#include "memory/universe.inline.hpp"
#include "oops/oop.inline.hpp"
#include "oops/oop.inline2.hpp"
#include "prims/forte.hpp"
#include "runtime/javaCalls.hpp"
#include "runtime/thread.hpp"
#include "runtime/vframe.hpp"
#include "runtime/vframeArray.hpp"

// call frame copied from old .h file and renamed
typedef struct {
    jint lineno;                      // line number in the source file
    jmethodID method_id;              // method executed in this frame
} ASGCT_CallFrame;

// call trace copied from old .h file and renamed
typedef struct {
    JNIEnv *env_id;                   // Env where trace was recorded
    jint num_frames;                  // number of frames in this trace
    ASGCT_CallFrame *frames;          // frames
} ASGCT_CallTrace;

// These name match the names reported by the forte quality kit
enum {
  ticks_no_Java_frame         =  0,
  ticks_no_class_load         = -1,
  ticks_GC_active             = -2,
  ticks_unknown_not_Java      = -3,
  ticks_not_walkable_not_Java = -4,
  ticks_unknown_Java          = -5,
  ticks_not_walkable_Java     = -6,
  ticks_unknown_state         = -7,
  ticks_thread_exit           = -8,
  ticks_deopt                 = -9,
  ticks_safepoint             = -10
};

#if INCLUDE_JVMTI

//-------------------------------------------------------

// Native interfaces for use by Forte tools.


#ifndef IA64

class vframeStreamForte : public vframeStreamCommon {
 public:
  // constructor that starts with sender of frame fr (top_frame)
  vframeStreamForte(JavaThread *jt, frame fr, bool stop_at_java_call_stub);
  void forte_next();
};


static bool is_decipherable_compiled_frame(JavaThread* thread, frame* fr, nmethod* nm);
static bool is_decipherable_interpreted_frame(JavaThread* thread,
                                              frame* fr,
                                              Method** method_p,
                                              int* bci_p);




vframeStreamForte::vframeStreamForte(JavaThread *jt,
                                     frame fr,
                                     bool stop_at_java_call_stub) : vframeStreamCommon(jt) {

  _stop_at_java_call_stub = stop_at_java_call_stub;
  _frame = fr;

  // We must always have a valid frame to start filling

  bool filled_in = fill_from_frame();

  assert(filled_in, "invariant");

}


// Solaris SPARC Compiler1 needs an additional check on the grandparent
// of the top_frame when the parent of the top_frame is interpreted and
// the grandparent is compiled. However, in this method we do not know
// the relationship of the current _frame relative to the top_frame so
// we implement a more broad sanity check. When the previous callee is
// interpreted and the current sender is compiled, we verify that the
// current sender is also walkable. If it is not walkable, then we mark
// the current vframeStream as at the end.
void vframeStreamForte::forte_next() {
  // handle frames with inlining
  if (_mode == compiled_mode &&
      vframeStreamCommon::fill_in_compiled_inlined_sender()) {
    return;
  }

  // handle general case

  int loop_count = 0;
  int loop_max = MaxJavaStackTraceDepth * 2;


  do {

    loop_count++;

    // By the time we get here we should never see unsafe but better
    // safe then segv'd

    if (loop_count > loop_max || !_frame.safe_for_sender(_thread)) {
      _mode = at_end_mode;
      return;
    }

    _frame = _frame.sender(&_reg_map);

  } while (!fill_from_frame());
}

// Determine if 'fr' is a decipherable compiled frame. We are already
// assured that fr is for a java nmethod.

static bool is_decipherable_compiled_frame(JavaThread* thread, frame* fr, nmethod* nm) {
  assert(nm->is_java_method(), "invariant");

  if (thread->has_last_Java_frame() && thread->last_Java_pc() == fr->pc()) {
    // We're stopped at a call into the JVM so look for a PcDesc with
    // the actual pc reported by the frame.
    PcDesc* pc_desc = nm->pc_desc_at(fr->pc());

    // Did we find a useful PcDesc?
    if (pc_desc != NULL &&
        pc_desc->scope_decode_offset() != DebugInformationRecorder::serialized_null) {
      return true;
    }
  }

  // We're at some random pc in the nmethod so search for the PcDesc
  // whose pc is greater than the current PC.  It's done this way
  // because the extra PcDescs that are recorded for improved debug
  // info record the end of the region covered by the ScopeDesc
  // instead of the beginning.
  PcDesc* pc_desc = nm->pc_desc_near(fr->pc() + 1);

  // Now do we have a useful PcDesc?
  if (pc_desc == NULL ||
      pc_desc->scope_decode_offset() == DebugInformationRecorder::serialized_null) {
    // No debug information available for this pc
    // vframeStream would explode if we try and walk the frames.
    return false;
  }

  // This PcDesc is useful however we must adjust the frame's pc
  // so that the vframeStream lookups will use this same pc
  fr->set_pc(pc_desc->real_pc(nm));
  return true;
}


// Determine if 'fr' is a walkable interpreted frame. Returns false
// if it is not. *method_p, and *bci_p are not set when false is
// returned. *method_p is non-NULL if frame was executing a Java
// method. *bci_p is != -1 if a valid BCI in the Java method could
// be found.
// Note: this method returns true when a valid Java method is found
// even if a valid BCI cannot be found.

static bool is_decipherable_interpreted_frame(JavaThread* thread,
                                              frame* fr,
                                              Method** method_p,
                                              int* bci_p) {
  assert(fr->is_interpreted_frame(), "just checking");

  // top frame is an interpreted frame
  // check if it is walkable (i.e. valid Method* and valid bci)

  // Because we may be racing a gc thread the method and/or bci
  // of a valid interpreter frame may look bad causing us to
  // fail the is_interpreted_frame_valid test. If the thread
  // is in any of the following states we are assured that the
  // frame is in fact valid and we must have hit the race.

  JavaThreadState state = thread->thread_state();
  bool known_valid = (state == _thread_in_native ||
                      state == _thread_in_vm ||
                      state == _thread_blocked );

  if (known_valid || fr->is_interpreted_frame_valid(thread)) {

    // The frame code should completely validate the frame so that
    // references to Method* and bci are completely safe to access
    // If they aren't the frame code should be fixed not this
    // code. However since gc isn't locked out the values could be
    // stale. This is a race we can never completely win since we can't
    // lock out gc so do one last check after retrieving their values
    // from the frame for additional safety

    Method* method = fr->interpreter_frame_method();

    // We've at least found a method.
    // NOTE: there is something to be said for the approach that
    // if we don't find a valid bci then the method is not likely
    // a valid method. Then again we may have caught an interpreter
    // frame in the middle of construction and the bci field is
    // not yet valid.

    *method_p = method;
    if (!method->is_valid_method()) return false;

    intptr_t bcx = fr->interpreter_frame_bcx();

    int      bci = method->validate_bci_from_bcx(bcx);

    // note: bci is set to -1 if not a valid bci
    *bci_p = bci;
    return true;
  }

  return false;
}


// Determine if 'fr' can be used to find an initial Java frame.
// Return false if it can not find a fully decipherable Java frame
// (in other words a frame that isn't safe to use in a vframe stream).
// Obviously if it can't even find a Java frame false will also be returned.
//
// If we find a Java frame decipherable or not then by definition we have
// identified a method and that will be returned to the caller via method_p.
// If we can determine a bci that is returned also. (Hmm is it possible
// to return a method and bci and still return false? )
//
// The initial Java frame we find (if any) is return via initial_frame_p.
//

static bool find_initial_Java_frame(JavaThread* thread,
                                    frame* fr,
                                    frame* initial_frame_p,
                                    Method** method_p,
                                    int* bci_p) {

  // It is possible that for a frame containing an nmethod
  // we can capture the method but no bci. If we get no
  // bci the frame isn't walkable but the method is usable.
  // Therefore we init the returned Method* to NULL so the
  // caller can make the distinction.

  *method_p = NULL;

  // On the initial call to this method the frame we get may not be
  // recognizable to us. This should only happen if we are in a JRT_LEAF
  // or something called by a JRT_LEAF method.



  frame candidate = *fr;

  // If the starting frame we were given has no codeBlob associated with
  // it see if we can find such a frame because only frames with codeBlobs
  // are possible Java frames.

  if (fr->cb() == NULL) {

    // See if we can find a useful frame
    int loop_count;
    int loop_max = MaxJavaStackTraceDepth * 2;
    RegisterMap map(thread, false);

    for (loop_count = 0; loop_count < loop_max; loop_count++) {
      if (!candidate.safe_for_sender(thread)) return false;
      candidate = candidate.sender(&map);
      if (candidate.cb() != NULL) break;
    }
    if (candidate.cb() == NULL) return false;
  }

  // We have a frame known to be in the codeCache
  // We will hopefully be able to figure out something to do with it.
  int loop_count;
  int loop_max = MaxJavaStackTraceDepth * 2;
  RegisterMap map(thread, false);

  for (loop_count = 0; loop_count < loop_max; loop_count++) {

    if (candidate.is_entry_frame()) {
      // jcw is NULL if the java call wrapper couldn't be found
      JavaCallWrapper *jcw = candidate.entry_frame_call_wrapper_if_safe(thread);
      // If initial frame is frame from StubGenerator and there is no
      // previous anchor, there are no java frames associated with a method
      if (jcw == NULL || jcw->is_first_frame()) {
        return false;
      }
    }

    if (candidate.is_interpreted_frame()) {
      if (is_decipherable_interpreted_frame(thread, &candidate, method_p, bci_p)) {
        *initial_frame_p = candidate;
        return true;
      }

      // Hopefully we got some data
      return false;
    }

    if (candidate.cb()->is_nmethod()) {

      nmethod* nm = (nmethod*) candidate.cb();
      *method_p = nm->method();

      // If the frame isn't fully decipherable then the default
      // value for the bci is a signal that we don't have a bci.
      // If we have a decipherable frame this bci value will
      // not be used.

      *bci_p = -1;

      *initial_frame_p = candidate;

      // Native wrapper code is trivial to decode by vframeStream

      if (nm->is_native_method()) return true;

      // If it isn't decipherable then we have found a pc that doesn't
      // have a PCDesc that can get us a bci however we did find
      // a method

      if (!is_decipherable_compiled_frame(thread, &candidate, nm)) {
        return false;
      }

      // is_decipherable_compiled_frame may modify candidate's pc
      *initial_frame_p = candidate;

      assert(nm->pc_desc_at(candidate.pc()) != NULL, "if it's decipherable then pc must be valid");

      return true;
    }

    // Must be some stub frame that we don't care about

    if (!candidate.safe_for_sender(thread)) return false;
    candidate = candidate.sender(&map);

    // If it isn't in the code cache something is wrong
    // since once we find a frame in the code cache they
    // all should be there.

    if (candidate.cb() == NULL) return false;

  }

  return false;

}

static void forte_fill_call_trace_given_top(JavaThread* thd,
                                            ASGCT_CallTrace* trace,
                                            int depth,
                                            frame top_frame) {
  NoHandleMark nhm;

  frame initial_Java_frame;
  Method* method;
  int bci;
  int count;

  count = 0;
  assert(trace->frames != NULL, "trace->frames must be non-NULL");

  bool fully_decipherable = find_initial_Java_frame(thd, &top_frame, &initial_Java_frame, &method, &bci);

  // The frame might not be walkable but still recovered a method
  // (e.g. an nmethod with no scope info for the pc)

  if (method == NULL) return;

  if (!method->is_valid_method()) {
    trace->num_frames = ticks_GC_active; // -2
    return;
  }

  // We got a Java frame however it isn't fully decipherable
  // so it won't necessarily be safe to use it for the
  // initial frame in the vframe stream.

  if (!fully_decipherable) {
    // Take whatever method the top-frame decoder managed to scrape up.
    // We look further at the top frame only if non-safepoint
    // debugging information is available.
    count++;
    trace->num_frames = count;
    trace->frames[0].method_id = method->find_jmethod_id_or_null();
    if (!method->is_native()) {
      trace->frames[0].lineno = bci;
    } else {
      trace->frames[0].lineno = -3;
    }

    if (!initial_Java_frame.safe_for_sender(thd)) return;

    RegisterMap map(thd, false);
    initial_Java_frame = initial_Java_frame.sender(&map);
  }

  vframeStreamForte st(thd, initial_Java_frame, false);

  for (; !st.at_end() && count < depth; st.forte_next(), count++) {
    bci = st.bci();
    method = st.method();

    if (!method->is_valid_method()) {
      // we throw away everything we've gathered in this sample since
      // none of it is safe
      trace->num_frames = ticks_GC_active; // -2
      return;
    }

    trace->frames[count].method_id = method->find_jmethod_id_or_null();
    if (!method->is_native()) {
      trace->frames[count].lineno = bci;
    } else {
      trace->frames[count].lineno = -3;
    }
  }
  trace->num_frames = count;
  return;
}


// Forte Analyzer AsyncGetCallTrace() entry point. Currently supported
// on Linux X86, Solaris SPARC and Solaris X86.
//
// Async-safe version of GetCallTrace being called from a signal handler
// when a LWP gets interrupted by SIGPROF but the stack traces are filled
// with different content (see below).
//
// This function must only be called when JVM/TI
// CLASS_LOAD events have been enabled since agent startup. The enabled
// event will cause the jmethodIDs to be allocated at class load time.
// The jmethodIDs cannot be allocated in a signal handler because locks
// cannot be grabbed in a signal handler safely.
//
// void (*AsyncGetCallTrace)(ASGCT_CallTrace *trace, jint depth, void* ucontext)
//
// Called by the profiler to obtain the current method call stack trace for
// a given thread. The thread is identified by the env_id field in the
// ASGCT_CallTrace structure. The profiler agent should allocate a ASGCT_CallTrace
// structure with enough memory for the requested stack depth. The VM fills in
// the frames buffer and the num_frames field.
//
// Arguments:
//
//   trace    - trace data structure to be filled by the VM.
//   depth    - depth of the call stack trace.
//   ucontext - ucontext_t of the LWP
//
// ASGCT_CallTrace:
//   typedef struct {
//       JNIEnv *env_id;
//       jint num_frames;
//       ASGCT_CallFrame *frames;
//   } ASGCT_CallTrace;
//
// Fields:
//   env_id     - ID of thread which executed this trace.
//   num_frames - number of frames in the trace.
//                (< 0 indicates the frame is not walkable).
//   frames     - the ASGCT_CallFrames that make up this trace. Callee followed by callers.
//
//  ASGCT_CallFrame:
//    typedef struct {
//        jint lineno;
//        jmethodID method_id;
//    } ASGCT_CallFrame;
//
//  Fields:
//    1) For Java frame (interpreted and compiled),
//       lineno    - bci of the method being executed or -1 if bci is not available
//       method_id - jmethodID of the method being executed
//    2) For native method
//       lineno    - (-3)
//       method_id - jmethodID of the method being executed

extern "C" {
JNIEXPORT
void AsyncGetCallTrace(ASGCT_CallTrace *trace, jint depth, void* ucontext) {
  JavaThread* thread;

  if (trace->env_id == NULL ||
    (thread = JavaThread::thread_from_jni_environment(trace->env_id)) == NULL ||
    thread->is_exiting()) {

    // bad env_id, thread has exited or thread is exiting
    trace->num_frames = ticks_thread_exit; // -8
    return;
  }

  if (thread->in_deopt_handler()) {
    // thread is in the deoptimization handler so return no frames
    trace->num_frames = ticks_deopt; // -9
    return;
  }

  assert(JavaThread::current() == thread,
         "AsyncGetCallTrace must be called by the current interrupted thread");

  if (!JvmtiExport::should_post_class_load()) {
    trace->num_frames = ticks_no_class_load; // -1
    return;
  }

  if (Universe::heap()->is_gc_active()) {
    trace->num_frames = ticks_GC_active; // -2
    return;
  }

  switch (thread->thread_state()) {
  case _thread_new:
  case _thread_uninitialized:
  case _thread_new_trans:
    // We found the thread on the threads list above, but it is too
    // young to be useful so return that there are no Java frames.
    trace->num_frames = 0;
    break;
  case _thread_in_native:
  case _thread_in_native_trans:
  case _thread_blocked:
  case _thread_blocked_trans:
  case _thread_in_vm:
  case _thread_in_vm_trans:
    {
      frame fr;

      // param isInJava == false - indicate we aren't in Java code
      if (!thread->pd_get_top_frame_for_signal_handler(&fr, ucontext, false)) {
        trace->num_frames = ticks_unknown_not_Java;  // -3 unknown frame
      } else {
        if (!thread->has_last_Java_frame()) {
          trace->num_frames = 0; // No Java frames
        } else {
          trace->num_frames = ticks_not_walkable_not_Java;    // -4 non walkable frame by default
          forte_fill_call_trace_given_top(thread, trace, depth, fr);

          // This assert would seem to be valid but it is not.
          // It would be valid if we weren't possibly racing a gc
          // thread. A gc thread can make a valid interpreted frame
          // look invalid. It's a small window but it does happen.
          // The assert is left here commented out as a reminder.
          // assert(trace->num_frames != ticks_not_walkable_not_Java, "should always be walkable");

        }
      }
    }
    break;
  case _thread_in_Java:
  case _thread_in_Java_trans:
    {
      frame fr;

      // param isInJava == true - indicate we are in Java code
      if (!thread->pd_get_top_frame_for_signal_handler(&fr, ucontext, true)) {
        trace->num_frames = ticks_unknown_Java;  // -5 unknown frame
      } else {
        trace->num_frames = ticks_not_walkable_Java;  // -6, non walkable frame by default
        forte_fill_call_trace_given_top(thread, trace, depth, fr);
      }
    }
    break;
  default:
    // Unknown thread state
    trace->num_frames = ticks_unknown_state; // -7
    break;
  }
}


#ifndef _WINDOWS
// Support for the Forte(TM) Peformance Tools collector.
//
// The method prototype is derived from libcollector.h. For more
// information, please see the libcollect man page.

// Method to let libcollector know about a dynamically loaded function.
// Because it is weakly bound, the calls become NOP's when the library
// isn't present.
#ifdef __APPLE__
// XXXDARWIN: Link errors occur even when __attribute__((weak_import))
// is added
<<<<<<< HEAD
#define collector_func_load(x0,x1,x2,x3,x4,x5,x6) ((void)(0))
=======
#define collector_func_load(x0,x1,x2,x3,x4,x5,x6) ((void) 0)
>>>>>>> 42afc756
#else
void    collector_func_load(char* name,
                            void* null_argument_1,
                            void* null_argument_2,
                            void *vaddr,
                            int size,
                            int zero_argument,
                            void* null_argument_3);
#pragma weak collector_func_load
#define collector_func_load(x0,x1,x2,x3,x4,x5,x6) \
        ( collector_func_load ? collector_func_load(x0,x1,x2,x3,x4,x5,x6),(void)0 : (void)0 )
#endif // __APPLE__
#endif // !_WINDOWS

} // end extern "C"
#endif // !IA64

void Forte::register_stub(const char* name, address start, address end) {
#if !defined(_WINDOWS) && !defined(IA64)
  assert(pointer_delta(end, start, sizeof(jbyte)) < INT_MAX,
         "Code size exceeds maximum range");

  collector_func_load((char*)name, NULL, NULL, start,
    pointer_delta(end, start, sizeof(jbyte)), 0, NULL);
#endif // !_WINDOWS && !IA64
}

#else // INCLUDE_JVMTI
extern "C" {
  JNIEXPORT
  void AsyncGetCallTrace(ASGCT_CallTrace *trace, jint depth, void* ucontext) {
    trace->num_frames = ticks_no_class_load; // -1
  }
}
#endif // INCLUDE_JVMTI<|MERGE_RESOLUTION|>--- conflicted
+++ resolved
@@ -613,11 +613,7 @@
 #ifdef __APPLE__
 // XXXDARWIN: Link errors occur even when __attribute__((weak_import))
 // is added
-<<<<<<< HEAD
-#define collector_func_load(x0,x1,x2,x3,x4,x5,x6) ((void)(0))
-=======
 #define collector_func_load(x0,x1,x2,x3,x4,x5,x6) ((void) 0)
->>>>>>> 42afc756
 #else
 void    collector_func_load(char* name,
                             void* null_argument_1,
