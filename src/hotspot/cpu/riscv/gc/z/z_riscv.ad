//
// Copyright (c) 2019, 2023, Oracle and/or its affiliates. All rights reserved.
// Copyright (c) 2020, 2023, Huawei Technologies Co., Ltd. All rights reserved.
// DO NOT ALTER OR REMOVE COPYRIGHT NOTICES OR THIS FILE HEADER.
//
// This code is free software; you can redistribute it and/or modify it
// under the terms of the GNU General Public License version 2 only, as
// published by the Free Software Foundation.
//
// This code is distributed in the hope that it will be useful, but WITHOUT
// ANY WARRANTY; without even the implied warranty of MERCHANTABILITY or
// FITNESS FOR A PARTICULAR PURPOSE.  See the GNU General Public License
// version 2 for more details (a copy is included in the LICENSE file that
// accompanied this code).
//
// You should have received a copy of the GNU General Public License version
// 2 along with this work; if not, write to the Free Software Foundation,
// Inc., 51 Franklin St, Fifth Floor, Boston, MA 02110-1301 USA.
//
// Please contact Oracle, 500 Oracle Parkway, Redwood Shores, CA 94065 USA
// or visit www.oracle.com if you need additional information or have any
// questions.
//

source_hpp %{

#include "gc/shared/gc_globals.hpp"
#include "gc/z/c2/zBarrierSetC2.hpp"
#include "gc/z/zThreadLocalData.hpp"

%}

source %{
#include "gc/z/zBarrierSetAssembler.hpp"

static void z_color(MacroAssembler* masm, const MachNode* node, Register dst, Register src, Register tmp) {
  assert_different_registers(dst, tmp);

  __ relocate(barrier_Relocation::spec(), [&] {
    __ li16u(tmp, barrier_Relocation::unpatched);
  }, ZBarrierRelocationFormatStoreGoodBits);
  __ slli(dst, src, ZPointerLoadShift);
  __ orr(dst, dst, tmp);
}

static void z_uncolor(MacroAssembler* masm, const MachNode* node, Register ref) {
  __ srli(ref, ref, ZPointerLoadShift);
}

static void check_color(MacroAssembler* masm, Register ref, bool on_non_strong, Register result) {
  int format = on_non_strong ? ZBarrierRelocationFormatMarkBadMask
                             : ZBarrierRelocationFormatLoadBadMask;
  __ relocate(barrier_Relocation::spec(), [&] {
    __ li16u(result, barrier_Relocation::unpatched);
  }, format);
  __ andr(result, ref, result);
}

static void z_load_barrier(MacroAssembler* masm, const MachNode* node, Address ref_addr, Register ref, Register tmp) {
  const bool on_non_strong =
      ((node->barrier_data() & ZBarrierWeak) != 0) ||
      ((node->barrier_data() & ZBarrierPhantom) != 0);

  if (node->barrier_data() == ZBarrierElided) {
    z_uncolor(masm, node, ref);
    return;
  }

  ZLoadBarrierStubC2* const stub = ZLoadBarrierStubC2::create(node, ref_addr, ref);
  Label good;
  check_color(masm, ref, on_non_strong, tmp);
  __ beqz(tmp, good);
  __ j(*stub->entry());

  __ bind(good);
  z_uncolor(masm, node, ref);
  __ bind(*stub->continuation());
}

static void z_store_barrier(MacroAssembler* masm, const MachNode* node, Address ref_addr, Register rnew_zaddress, Register rnew_zpointer, Register tmp, bool is_atomic) {
  if (node->barrier_data() == ZBarrierElided) {
<<<<<<< HEAD
    z_color(masm, node, rnew_zpointer, rnew_zaddress, t0);
=======
    z_color(_masm, node, rnew_zpointer, rnew_zaddress, tmp);
>>>>>>> 54b3ceec
  } else {
    bool is_native = (node->barrier_data() & ZBarrierNative) != 0;
    ZStoreBarrierStubC2* const stub = ZStoreBarrierStubC2::create(node, ref_addr, rnew_zaddress, rnew_zpointer, is_native, is_atomic);
    ZBarrierSetAssembler* bs_asm = ZBarrierSet::assembler();
    bs_asm->store_barrier_fast(masm, ref_addr, rnew_zaddress, rnew_zpointer, tmp, true /* in_nmethod */, is_atomic, *stub->entry(), *stub->continuation());
  }
}
%}

// Load Pointer
instruct zLoadP(iRegPNoSp dst, memory mem, iRegPNoSp tmp)
%{
  match(Set dst (LoadP mem));
  predicate(UseZGC && ZGenerational && n->as_Load()->barrier_data() != 0);
  effect(TEMP dst, TEMP tmp);

  ins_cost(4 * DEFAULT_COST);

  format %{ "ld  $dst, $mem, #@zLoadP" %}

  ins_encode %{
    const Address ref_addr(as_Register($mem$$base), $mem$$disp);
    __ ld($dst$$Register, ref_addr);
<<<<<<< HEAD
    z_load_barrier(masm, this, ref_addr, $dst$$Register, t0);
=======
    z_load_barrier(_masm, this, ref_addr, $dst$$Register, $tmp$$Register);
>>>>>>> 54b3ceec
  %}

  ins_pipe(iload_reg_mem);
%}

// Store Pointer
instruct zStoreP(memory mem, iRegP src, iRegPNoSp tmp1, iRegPNoSp tmp2)
%{
  predicate(UseZGC && ZGenerational && n->as_Store()->barrier_data() != 0);
  match(Set mem (StoreP mem src));
  effect(TEMP tmp1, TEMP tmp2);

  ins_cost(125); // XXX
  format %{ "sd    $mem, $src\t# ptr" %}
  ins_encode %{
    const Address ref_addr(as_Register($mem$$base), $mem$$disp);
<<<<<<< HEAD
    z_store_barrier(masm, this, ref_addr, $src$$Register, $tmp$$Register, t1, false /* is_atomic */);
    __ sd($tmp$$Register, ref_addr);
=======
    z_store_barrier(_masm, this, ref_addr, $src$$Register, $tmp1$$Register, $tmp2$$Register, false /* is_atomic */);
    __ sd($tmp1$$Register, ref_addr);
>>>>>>> 54b3ceec
  %}
  ins_pipe(pipe_serial);
%}

instruct zCompareAndSwapP(iRegINoSp res, indirect mem, iRegP oldval, iRegP newval,
                          iRegPNoSp oldval_tmp, iRegPNoSp newval_tmp, iRegPNoSp tmp1) %{
  match(Set res (CompareAndSwapP mem (Binary oldval newval)));
  match(Set res (WeakCompareAndSwapP mem (Binary oldval newval)));
  predicate(UseZGC && ZGenerational && !needs_acquiring_load_reserved(n) && n->as_LoadStore()->barrier_data() != 0);
  effect(TEMP oldval_tmp, TEMP newval_tmp, TEMP tmp1, TEMP_DEF res);

  ins_cost(2 * VOLATILE_REF_COST);

  format %{ "cmpxchg $mem, $oldval, $newval, #@zCompareAndSwapP\n\t"
            "mv $res, $res == $oldval" %}

  ins_encode %{
    guarantee($mem$$disp == 0, "impossible encoding");
    Address ref_addr($mem$$Register);
<<<<<<< HEAD
    z_color(masm, this, $oldval_tmp$$Register, $oldval$$Register, t0);
    z_store_barrier(masm, this, ref_addr, $newval$$Register, $newval_tmp$$Register, t1, true /* is_atomic */);
=======
    z_color(_masm, this, $oldval_tmp$$Register, $oldval$$Register, $tmp1$$Register);
    z_store_barrier(_masm, this, ref_addr, $newval$$Register, $newval_tmp$$Register, $tmp1$$Register, true /* is_atomic */);
>>>>>>> 54b3ceec
    __ cmpxchg($mem$$Register, $oldval_tmp$$Register, $newval_tmp$$Register, Assembler::int64, Assembler::relaxed /* acquire */, Assembler::rl /* release */, $res$$Register, true /* result_as_bool */);
  %}

  ins_pipe(pipe_slow);
%}

instruct zCompareAndSwapPAcq(iRegINoSp res, indirect mem, iRegP oldval, iRegP newval,
                             iRegPNoSp oldval_tmp, iRegPNoSp newval_tmp, iRegPNoSp tmp1) %{
  match(Set res (CompareAndSwapP mem (Binary oldval newval)));
  match(Set res (WeakCompareAndSwapP mem (Binary oldval newval)));
  predicate(UseZGC && ZGenerational && needs_acquiring_load_reserved(n) && n->as_LoadStore()->barrier_data() != 0);
  effect(TEMP oldval_tmp, TEMP newval_tmp, TEMP tmp1, TEMP_DEF res);

  ins_cost(2 * VOLATILE_REF_COST);

  format %{ "cmpxchg $mem, $oldval, $newval, #@zCompareAndSwapPAcq\n\t"
            "mv $res, $res == $oldval" %}

  ins_encode %{
    guarantee($mem$$disp == 0, "impossible encoding");
    Address ref_addr($mem$$Register);
<<<<<<< HEAD
    z_color(masm, this, $oldval_tmp$$Register, $oldval$$Register, t0);
    z_store_barrier(masm, this, ref_addr, $newval$$Register, $newval_tmp$$Register, t1, true /* is_atomic */);
=======
    z_color(_masm, this, $oldval_tmp$$Register, $oldval$$Register, $tmp1$$Register);
    z_store_barrier(_masm, this, ref_addr, $newval$$Register, $newval_tmp$$Register, $tmp1$$Register, true /* is_atomic */);
>>>>>>> 54b3ceec
    __ cmpxchg($mem$$Register, $oldval_tmp$$Register, $newval_tmp$$Register, Assembler::int64, Assembler::aq /* acquire */, Assembler::rl /* release */, $res$$Register, true /* result_as_bool */);
  %}

  ins_pipe(pipe_slow);
%}

instruct zCompareAndExchangeP(iRegPNoSp res, indirect mem, iRegP oldval, iRegP newval,
                              iRegPNoSp oldval_tmp, iRegPNoSp newval_tmp, iRegPNoSp tmp1) %{
  match(Set res (CompareAndExchangeP mem (Binary oldval newval)));
  predicate(UseZGC && ZGenerational && !needs_acquiring_load_reserved(n) && n->as_LoadStore()->barrier_data() != 0);
  effect(TEMP oldval_tmp, TEMP newval_tmp, TEMP tmp1, TEMP_DEF res);

  ins_cost(2 * VOLATILE_REF_COST);

  format %{ "cmpxchg $res = $mem, $oldval, $newval, #@zCompareAndExchangeP" %}

  ins_encode %{
    guarantee($mem$$disp == 0, "impossible encoding");
    Address ref_addr($mem$$Register);
<<<<<<< HEAD
    z_color(masm, this, $oldval_tmp$$Register, $oldval$$Register, t0);
    z_store_barrier(masm, this, ref_addr, $newval$$Register, $newval_tmp$$Register, t1, true /* is_atomic */);
=======
    z_color(_masm, this, $oldval_tmp$$Register, $oldval$$Register, $tmp1$$Register);
    z_store_barrier(_masm, this, ref_addr, $newval$$Register, $newval_tmp$$Register, $tmp1$$Register, true /* is_atomic */);
>>>>>>> 54b3ceec
    __ cmpxchg($mem$$Register, $oldval_tmp$$Register, $newval_tmp$$Register, Assembler::int64, Assembler::relaxed /* acquire */, Assembler::rl /* release */, $res$$Register);
    z_uncolor(masm, this, $res$$Register);
  %}

  ins_pipe(pipe_slow);
%}

instruct zCompareAndExchangePAcq(iRegPNoSp res, indirect mem, iRegP oldval, iRegP newval,
                                 iRegPNoSp oldval_tmp, iRegPNoSp newval_tmp, iRegPNoSp tmp1) %{
  match(Set res (CompareAndExchangeP mem (Binary oldval newval)));
  predicate(UseZGC && ZGenerational && needs_acquiring_load_reserved(n) && n->as_LoadStore()->barrier_data() != 0);
  effect(TEMP oldval_tmp, TEMP newval_tmp, TEMP tmp1, TEMP_DEF res);

  ins_cost(2 * VOLATILE_REF_COST);

  format %{ "cmpxchg $res = $mem, $oldval, $newval, #@zCompareAndExchangePAcq" %}

  ins_encode %{
    guarantee($mem$$disp == 0, "impossible encoding");
    Address ref_addr($mem$$Register);
<<<<<<< HEAD
    z_color(masm, this, $oldval_tmp$$Register, $oldval$$Register, t0);
    z_store_barrier(masm, this, ref_addr, $newval$$Register, $newval_tmp$$Register, t1, true /* is_atomic */);
=======
    z_color(_masm, this, $oldval_tmp$$Register, $oldval$$Register, $tmp1$$Register);
    z_store_barrier(_masm, this, ref_addr, $newval$$Register, $newval_tmp$$Register, $tmp1$$Register, true /* is_atomic */);
>>>>>>> 54b3ceec
    __ cmpxchg($mem$$Register, $oldval_tmp$$Register, $newval_tmp$$Register, Assembler::int64, Assembler::aq /* acquire */, Assembler::rl /* release */, $res$$Register);
    z_uncolor(masm, this, $res$$Register);
  %}

  ins_pipe(pipe_slow);
%}

instruct zGetAndSetP(indirect mem, iRegP newv, iRegPNoSp prev, iRegPNoSp tmp) %{
  match(Set prev (GetAndSetP mem newv));
  predicate(UseZGC && ZGenerational && !needs_acquiring_load_reserved(n) && n->as_LoadStore()->barrier_data() != 0);
  effect(TEMP_DEF prev, TEMP tmp);

  ins_cost(2 * VOLATILE_REF_COST);

  format %{ "atomic_xchg  $prev, $newv, [$mem], #@zGetAndSetP" %}

  ins_encode %{
<<<<<<< HEAD
    z_store_barrier(masm, this, Address($mem$$Register), $newv$$Register, $prev$$Register, t1, true /* is_atomic */);
=======
    z_store_barrier(_masm, this, Address($mem$$Register), $newv$$Register, $prev$$Register, $tmp$$Register, true /* is_atomic */);
>>>>>>> 54b3ceec
    __ atomic_xchg($prev$$Register, $prev$$Register, $mem$$Register);
    z_uncolor(masm, this, $prev$$Register);
  %}

  ins_pipe(pipe_serial);
%}

instruct zGetAndSetPAcq(indirect mem, iRegP newv, iRegPNoSp prev, iRegPNoSp tmp) %{
  match(Set prev (GetAndSetP mem newv));
  predicate(UseZGC && ZGenerational && needs_acquiring_load_reserved(n) && n->as_LoadStore()->barrier_data() != 0);
  effect(TEMP_DEF prev, TEMP tmp);

  ins_cost(2 * VOLATILE_REF_COST);

  format %{ "atomic_xchg_acq  $prev, $newv, [$mem], #@zGetAndSetPAcq" %}

  ins_encode %{
<<<<<<< HEAD
    z_store_barrier(masm, this, Address($mem$$Register), $newv$$Register, $prev$$Register, t1, true /* is_atomic */);
=======
    z_store_barrier(_masm, this, Address($mem$$Register), $newv$$Register, $prev$$Register, $tmp$$Register, true /* is_atomic */);
>>>>>>> 54b3ceec
    __ atomic_xchgal($prev$$Register, $prev$$Register, $mem$$Register);
    z_uncolor(masm, this, $prev$$Register);
  %}
  ins_pipe(pipe_serial);
%}<|MERGE_RESOLUTION|>--- conflicted
+++ resolved
@@ -79,11 +79,7 @@
 
 static void z_store_barrier(MacroAssembler* masm, const MachNode* node, Address ref_addr, Register rnew_zaddress, Register rnew_zpointer, Register tmp, bool is_atomic) {
   if (node->barrier_data() == ZBarrierElided) {
-<<<<<<< HEAD
-    z_color(masm, node, rnew_zpointer, rnew_zaddress, t0);
-=======
-    z_color(_masm, node, rnew_zpointer, rnew_zaddress, tmp);
->>>>>>> 54b3ceec
+    z_color(masm, node, rnew_zpointer, rnew_zaddress, tmp);
   } else {
     bool is_native = (node->barrier_data() & ZBarrierNative) != 0;
     ZStoreBarrierStubC2* const stub = ZStoreBarrierStubC2::create(node, ref_addr, rnew_zaddress, rnew_zpointer, is_native, is_atomic);
@@ -107,11 +103,7 @@
   ins_encode %{
     const Address ref_addr(as_Register($mem$$base), $mem$$disp);
     __ ld($dst$$Register, ref_addr);
-<<<<<<< HEAD
-    z_load_barrier(masm, this, ref_addr, $dst$$Register, t0);
-=======
-    z_load_barrier(_masm, this, ref_addr, $dst$$Register, $tmp$$Register);
->>>>>>> 54b3ceec
+    z_load_barrier(masm, this, ref_addr, $dst$$Register, $tmp$$Register);
   %}
 
   ins_pipe(iload_reg_mem);
@@ -128,13 +120,8 @@
   format %{ "sd    $mem, $src\t# ptr" %}
   ins_encode %{
     const Address ref_addr(as_Register($mem$$base), $mem$$disp);
-<<<<<<< HEAD
-    z_store_barrier(masm, this, ref_addr, $src$$Register, $tmp$$Register, t1, false /* is_atomic */);
-    __ sd($tmp$$Register, ref_addr);
-=======
-    z_store_barrier(_masm, this, ref_addr, $src$$Register, $tmp1$$Register, $tmp2$$Register, false /* is_atomic */);
+    z_store_barrier(masm, this, ref_addr, $src$$Register, $tmp1$$Register, $tmp2$$Register, false /* is_atomic */);
     __ sd($tmp1$$Register, ref_addr);
->>>>>>> 54b3ceec
   %}
   ins_pipe(pipe_serial);
 %}
@@ -154,13 +141,8 @@
   ins_encode %{
     guarantee($mem$$disp == 0, "impossible encoding");
     Address ref_addr($mem$$Register);
-<<<<<<< HEAD
-    z_color(masm, this, $oldval_tmp$$Register, $oldval$$Register, t0);
-    z_store_barrier(masm, this, ref_addr, $newval$$Register, $newval_tmp$$Register, t1, true /* is_atomic */);
-=======
-    z_color(_masm, this, $oldval_tmp$$Register, $oldval$$Register, $tmp1$$Register);
-    z_store_barrier(_masm, this, ref_addr, $newval$$Register, $newval_tmp$$Register, $tmp1$$Register, true /* is_atomic */);
->>>>>>> 54b3ceec
+    z_color(masm, this, $oldval_tmp$$Register, $oldval$$Register, $tmp1$$Register);
+    z_store_barrier(masm, this, ref_addr, $newval$$Register, $newval_tmp$$Register, $tmp1$$Register, true /* is_atomic */);
     __ cmpxchg($mem$$Register, $oldval_tmp$$Register, $newval_tmp$$Register, Assembler::int64, Assembler::relaxed /* acquire */, Assembler::rl /* release */, $res$$Register, true /* result_as_bool */);
   %}
 
@@ -182,13 +164,8 @@
   ins_encode %{
     guarantee($mem$$disp == 0, "impossible encoding");
     Address ref_addr($mem$$Register);
-<<<<<<< HEAD
-    z_color(masm, this, $oldval_tmp$$Register, $oldval$$Register, t0);
-    z_store_barrier(masm, this, ref_addr, $newval$$Register, $newval_tmp$$Register, t1, true /* is_atomic */);
-=======
-    z_color(_masm, this, $oldval_tmp$$Register, $oldval$$Register, $tmp1$$Register);
-    z_store_barrier(_masm, this, ref_addr, $newval$$Register, $newval_tmp$$Register, $tmp1$$Register, true /* is_atomic */);
->>>>>>> 54b3ceec
+    z_color(masm, this, $oldval_tmp$$Register, $oldval$$Register, $tmp1$$Register);
+    z_store_barrier(masm, this, ref_addr, $newval$$Register, $newval_tmp$$Register, $tmp1$$Register, true /* is_atomic */);
     __ cmpxchg($mem$$Register, $oldval_tmp$$Register, $newval_tmp$$Register, Assembler::int64, Assembler::aq /* acquire */, Assembler::rl /* release */, $res$$Register, true /* result_as_bool */);
   %}
 
@@ -208,13 +185,8 @@
   ins_encode %{
     guarantee($mem$$disp == 0, "impossible encoding");
     Address ref_addr($mem$$Register);
-<<<<<<< HEAD
-    z_color(masm, this, $oldval_tmp$$Register, $oldval$$Register, t0);
-    z_store_barrier(masm, this, ref_addr, $newval$$Register, $newval_tmp$$Register, t1, true /* is_atomic */);
-=======
-    z_color(_masm, this, $oldval_tmp$$Register, $oldval$$Register, $tmp1$$Register);
-    z_store_barrier(_masm, this, ref_addr, $newval$$Register, $newval_tmp$$Register, $tmp1$$Register, true /* is_atomic */);
->>>>>>> 54b3ceec
+    z_color(masm, this, $oldval_tmp$$Register, $oldval$$Register, $tmp1$$Register);
+    z_store_barrier(masm, this, ref_addr, $newval$$Register, $newval_tmp$$Register, $tmp1$$Register, true /* is_atomic */);
     __ cmpxchg($mem$$Register, $oldval_tmp$$Register, $newval_tmp$$Register, Assembler::int64, Assembler::relaxed /* acquire */, Assembler::rl /* release */, $res$$Register);
     z_uncolor(masm, this, $res$$Register);
   %}
@@ -235,13 +207,8 @@
   ins_encode %{
     guarantee($mem$$disp == 0, "impossible encoding");
     Address ref_addr($mem$$Register);
-<<<<<<< HEAD
-    z_color(masm, this, $oldval_tmp$$Register, $oldval$$Register, t0);
-    z_store_barrier(masm, this, ref_addr, $newval$$Register, $newval_tmp$$Register, t1, true /* is_atomic */);
-=======
-    z_color(_masm, this, $oldval_tmp$$Register, $oldval$$Register, $tmp1$$Register);
-    z_store_barrier(_masm, this, ref_addr, $newval$$Register, $newval_tmp$$Register, $tmp1$$Register, true /* is_atomic */);
->>>>>>> 54b3ceec
+    z_color(masm, this, $oldval_tmp$$Register, $oldval$$Register, $tmp1$$Register);
+    z_store_barrier(masm, this, ref_addr, $newval$$Register, $newval_tmp$$Register, $tmp1$$Register, true /* is_atomic */);
     __ cmpxchg($mem$$Register, $oldval_tmp$$Register, $newval_tmp$$Register, Assembler::int64, Assembler::aq /* acquire */, Assembler::rl /* release */, $res$$Register);
     z_uncolor(masm, this, $res$$Register);
   %}
@@ -259,11 +226,7 @@
   format %{ "atomic_xchg  $prev, $newv, [$mem], #@zGetAndSetP" %}
 
   ins_encode %{
-<<<<<<< HEAD
-    z_store_barrier(masm, this, Address($mem$$Register), $newv$$Register, $prev$$Register, t1, true /* is_atomic */);
-=======
-    z_store_barrier(_masm, this, Address($mem$$Register), $newv$$Register, $prev$$Register, $tmp$$Register, true /* is_atomic */);
->>>>>>> 54b3ceec
+    z_store_barrier(masm, this, Address($mem$$Register), $newv$$Register, $prev$$Register, $tmp$$Register, true /* is_atomic */);
     __ atomic_xchg($prev$$Register, $prev$$Register, $mem$$Register);
     z_uncolor(masm, this, $prev$$Register);
   %}
@@ -281,11 +244,7 @@
   format %{ "atomic_xchg_acq  $prev, $newv, [$mem], #@zGetAndSetPAcq" %}
 
   ins_encode %{
-<<<<<<< HEAD
-    z_store_barrier(masm, this, Address($mem$$Register), $newv$$Register, $prev$$Register, t1, true /* is_atomic */);
-=======
-    z_store_barrier(_masm, this, Address($mem$$Register), $newv$$Register, $prev$$Register, $tmp$$Register, true /* is_atomic */);
->>>>>>> 54b3ceec
+    z_store_barrier(masm, this, Address($mem$$Register), $newv$$Register, $prev$$Register, $tmp$$Register, true /* is_atomic */);
     __ atomic_xchgal($prev$$Register, $prev$$Register, $mem$$Register);
     z_uncolor(masm, this, $prev$$Register);
   %}
