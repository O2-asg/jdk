--- conflicted
+++ resolved
@@ -188,13 +188,11 @@
   void expand_bits_i_v(Register dst, Register src, Register mask);
   void expand_bits_l_v(Register dst, Register src, Register mask);
 
-<<<<<<< HEAD
   void java_round_float_v(VectorRegister dst, VectorRegister src, FloatRegister ftmp);
   void java_round_double_v(VectorRegister dst, VectorRegister src, FloatRegister ftmp);
-=======
+
   void float16_to_float_v(VectorRegister dst, VectorRegister src, uint vector_length);
   void float_to_float16_v(VectorRegister dst, VectorRegister src, VectorRegister vtmp, Register tmp, uint vector_length);
->>>>>>> 201042fd
 
   void string_equals_v(Register r1, Register r2,
                        Register result, Register cnt1);
