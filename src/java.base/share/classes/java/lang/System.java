/*
 * Copyright (c) 1994, 2024, Oracle and/or its affiliates. All rights reserved.
 * DO NOT ALTER OR REMOVE COPYRIGHT NOTICES OR THIS FILE HEADER.
 *
 * This code is free software; you can redistribute it and/or modify it
 * under the terms of the GNU General Public License version 2 only, as
 * published by the Free Software Foundation.  Oracle designates this
 * particular file as subject to the "Classpath" exception as provided
 * by Oracle in the LICENSE file that accompanied this code.
 *
 * This code is distributed in the hope that it will be useful, but WITHOUT
 * ANY WARRANTY; without even the implied warranty of MERCHANTABILITY or
 * FITNESS FOR A PARTICULAR PURPOSE.  See the GNU General Public License
 * version 2 for more details (a copy is included in the LICENSE file that
 * accompanied this code).
 *
 * You should have received a copy of the GNU General Public License version
 * 2 along with this work; if not, write to the Free Software Foundation,
 * Inc., 51 Franklin St, Fifth Floor, Boston, MA 02110-1301 USA.
 *
 * Please contact Oracle, 500 Oracle Parkway, Redwood Shores, CA 94065 USA
 * or visit www.oracle.com if you need additional information or have any
 * questions.
 */
package java.lang;

import java.io.BufferedInputStream;
import java.io.BufferedOutputStream;
import java.io.Console;
import java.io.FileDescriptor;
import java.io.FileInputStream;
import java.io.FileOutputStream;
import java.io.IOException;
import java.io.InputStream;
import java.io.OutputStream;
import java.io.PrintStream;
import java.lang.annotation.Annotation;
import java.lang.foreign.MemorySegment;
import java.lang.invoke.MethodHandle;
import java.lang.invoke.MethodType;
import java.lang.invoke.StringConcatFactory;
import java.lang.module.ModuleDescriptor;
import java.lang.reflect.Constructor;
import java.lang.reflect.Executable;
import java.lang.reflect.Method;
import java.lang.reflect.Modifier;
import java.net.URI;
import java.net.URL;
import java.nio.channels.Channel;
import java.nio.channels.spi.SelectorProvider;
import java.nio.charset.CharacterCodingException;
import java.nio.charset.Charset;
import java.security.AccessControlContext;
import java.security.AccessController;
import java.security.CodeSource;
import java.security.PrivilegedAction;
import java.security.ProtectionDomain;
import java.util.Collections;
import java.util.List;
import java.util.Locale;
import java.util.Map;
import java.util.Objects;
import java.util.Properties;
import java.util.PropertyPermission;
import java.util.ResourceBundle;
import java.util.Set;
import java.util.WeakHashMap;
import java.util.concurrent.Callable;
import java.util.function.Supplier;
import java.util.concurrent.ConcurrentHashMap;
import java.util.stream.Stream;

import jdk.internal.logger.LoggerFinderLoader.TemporaryLoggerFinder;
import jdk.internal.misc.CarrierThreadLocal;
import jdk.internal.misc.Unsafe;
import jdk.internal.util.StaticProperty;
import jdk.internal.module.ModuleBootstrap;
import jdk.internal.module.ServicesCatalog;
import jdk.internal.reflect.CallerSensitive;
import jdk.internal.reflect.Reflection;
import jdk.internal.access.JavaLangAccess;
import jdk.internal.access.SharedSecrets;
import jdk.internal.javac.PreviewFeature;
import jdk.internal.logger.LoggerFinderLoader;
import jdk.internal.logger.LazyLoggers;
import jdk.internal.logger.LocalizedLoggerWrapper;
import jdk.internal.misc.VM;
import jdk.internal.util.SystemProps;
import jdk.internal.vm.Continuation;
import jdk.internal.vm.ContinuationScope;
import jdk.internal.vm.StackableScope;
import jdk.internal.vm.ThreadContainer;
import jdk.internal.vm.annotation.IntrinsicCandidate;
import jdk.internal.vm.annotation.Stable;
import sun.nio.fs.DefaultFileSystemProvider;
import sun.reflect.annotation.AnnotationType;
import sun.nio.ch.Interruptible;
import sun.nio.cs.UTF_8;
import sun.security.util.SecurityConstants;

/**
 * The {@code System} class contains several useful class fields
 * and methods. It cannot be instantiated.
 *
 * Among the facilities provided by the {@code System} class
 * are standard input, standard output, and error output streams;
 * access to externally defined properties and environment
 * variables; a means of loading files and libraries; and a utility
 * method for quickly copying a portion of an array.
 *
 * @since   1.0
 */
public final class System {
    /* Register the natives via the static initializer.
     *
     * The VM will invoke the initPhase1 method to complete the initialization
     * of this class separate from <clinit>.
     */
    private static native void registerNatives();
    static {
        registerNatives();
    }

    /** Don't let anyone instantiate this class */
    private System() {
    }

    /**
     * The "standard" input stream. This stream is already
     * open and ready to supply input data. Typically this stream
     * corresponds to keyboard input or another input source specified by
     * the host environment or user. In case this stream is wrapped
     * in a {@link java.io.InputStreamReader}, {@link Console#charset()}
     * should be used for the charset, or consider using
     * {@link Console#reader()}.
     *
     * @see Console#charset()
     * @see Console#reader()
     */
    public static final InputStream in = null;

    /**
     * The "standard" output stream. This stream is already
     * open and ready to accept output data. Typically this stream
     * corresponds to display output or another output destination
     * specified by the host environment or user. The encoding used
     * in the conversion from characters to bytes is equivalent to
     * {@link Console#charset()} if the {@code Console} exists,
     * <a href="#stdout.encoding">stdout.encoding</a> otherwise.
     * <p>
     * For simple stand-alone Java applications, a typical way to write
     * a line of output data is:
     * <blockquote><pre>
     *     System.out.println(data)
     * </pre></blockquote>
     * <p>
     * See the {@code println} methods in class {@code PrintStream}.
     *
     * @see     java.io.PrintStream#println()
     * @see     java.io.PrintStream#println(boolean)
     * @see     java.io.PrintStream#println(char)
     * @see     java.io.PrintStream#println(char[])
     * @see     java.io.PrintStream#println(double)
     * @see     java.io.PrintStream#println(float)
     * @see     java.io.PrintStream#println(int)
     * @see     java.io.PrintStream#println(long)
     * @see     java.io.PrintStream#println(java.lang.Object)
     * @see     java.io.PrintStream#println(java.lang.String)
     * @see     Console#charset()
     * @see     <a href="#stdout.encoding">stdout.encoding</a>
     */
    public static final PrintStream out = null;

    /**
     * The "standard" error output stream. This stream is already
     * open and ready to accept output data.
     * <p>
     * Typically this stream corresponds to display output or another
     * output destination specified by the host environment or user. By
     * convention, this output stream is used to display error messages
     * or other information that should come to the immediate attention
     * of a user even if the principal output stream, the value of the
     * variable {@code out}, has been redirected to a file or other
     * destination that is typically not continuously monitored.
     * The encoding used in the conversion from characters to bytes is
     * equivalent to {@link Console#charset()} if the {@code Console}
     * exists, <a href="#stderr.encoding">stderr.encoding</a> otherwise.
     *
     * @see     Console#charset()
     * @see     <a href="#stderr.encoding">stderr.encoding</a>
     */
    public static final PrintStream err = null;

    // Holder for the initial value of `in`, set within `initPhase1()`.
    private static InputStream initialIn;

    // indicates if a security manager is possible
    private static final int NEVER = 1;
    private static final int MAYBE = 2;
    private static @Stable int allowSecurityManager;

    // current security manager
    @SuppressWarnings("removal")
    private static volatile SecurityManager security;   // read by VM

    // `sun.jnu.encoding` if it is not supported. Otherwise null.
    // It is initialized in `initPhase1()` before any charset providers
    // are initialized.
    private static String notSupportedJnuEncoding;

    // return true if a security manager is allowed
    private static boolean allowSecurityManager() {
        return (allowSecurityManager != NEVER);
    }

    /**
     * Reassigns the "standard" input stream.
     *
     * First, if there is a security manager, its {@code checkPermission}
     * method is called with a {@code RuntimePermission("setIO")} permission
     *  to see if it's ok to reassign the "standard" input stream.
     *
     * @param in the new standard input stream.
     *
     * @throws SecurityException
     *        if a security manager exists and its
     *        {@code checkPermission} method doesn't allow
     *        reassigning of the standard input stream.
     *
     * @see SecurityManager#checkPermission
     * @see java.lang.RuntimePermission
     *
     * @since   1.1
     */
    public static void setIn(InputStream in) {
        checkIO();
        setIn0(in);
    }

    /**
     * Reassigns the "standard" output stream.
     *
     * First, if there is a security manager, its {@code checkPermission}
     * method is called with a {@code RuntimePermission("setIO")} permission
     *  to see if it's ok to reassign the "standard" output stream.
     *
     * @param out the new standard output stream
     *
     * @throws SecurityException
     *        if a security manager exists and its
     *        {@code checkPermission} method doesn't allow
     *        reassigning of the standard output stream.
     *
     * @see SecurityManager#checkPermission
     * @see java.lang.RuntimePermission
     *
     * @since   1.1
     */
    public static void setOut(PrintStream out) {
        checkIO();
        setOut0(out);
    }

    /**
     * Reassigns the "standard" error output stream.
     *
     * First, if there is a security manager, its {@code checkPermission}
     * method is called with a {@code RuntimePermission("setIO")} permission
     *  to see if it's ok to reassign the "standard" error output stream.
     *
     * @param err the new standard error output stream.
     *
     * @throws SecurityException
     *        if a security manager exists and its
     *        {@code checkPermission} method doesn't allow
     *        reassigning of the standard error output stream.
     *
     * @see SecurityManager#checkPermission
     * @see java.lang.RuntimePermission
     *
     * @since   1.1
     */
    public static void setErr(PrintStream err) {
        checkIO();
        setErr0(err);
    }

    private static volatile Console cons;

    /**
     * Returns the unique {@link java.io.Console Console} object associated
     * with the current Java virtual machine, if any.
     *
     * @return  The system console, if any, otherwise {@code null}.
     *
     * @since   1.6
     */
     public static Console console() {
         Console c;
         if ((c = cons) == null) {
             synchronized (System.class) {
                 if ((c = cons) == null) {
                     cons = c = SharedSecrets.getJavaIOAccess().console();
                 }
             }
         }
         return c;
     }

    /**
     * Returns the channel inherited from the entity that created this
     * Java virtual machine.
     *
     * This method returns the channel obtained by invoking the
     * {@link java.nio.channels.spi.SelectorProvider#inheritedChannel
     * inheritedChannel} method of the system-wide default
     * {@link java.nio.channels.spi.SelectorProvider} object.
     *
     * <p> In addition to the network-oriented channels described in
     * {@link java.nio.channels.spi.SelectorProvider#inheritedChannel
     * inheritedChannel}, this method may return other kinds of
     * channels in the future.
     *
     * @return  The inherited channel, if any, otherwise {@code null}.
     *
     * @throws  IOException
     *          If an I/O error occurs
     *
     * @throws  SecurityException
     *          If a security manager is present and it does not
     *          permit access to the channel.
     *
     * @since 1.5
     */
    public static Channel inheritedChannel() throws IOException {
        return SelectorProvider.provider().inheritedChannel();
    }

    private static void checkIO() {
        @SuppressWarnings("removal")
        SecurityManager sm = getSecurityManager();
        if (sm != null) {
            sm.checkPermission(new RuntimePermission("setIO"));
        }
    }

    private static native void setIn0(InputStream in);
    private static native void setOut0(PrintStream out);
    private static native void setErr0(PrintStream err);

    private static class CallersHolder {
        // Remember callers of setSecurityManager() here so that warning
        // is only printed once for each different caller
        static final Map<Class<?>, Boolean> callers
            = Collections.synchronizedMap(new WeakHashMap<>());
    }

    // Remember initial System.err. setSecurityManager() warning goes here
    private static volatile @Stable PrintStream initialErrStream;

    private static URL codeSource(Class<?> clazz) {
        PrivilegedAction<ProtectionDomain> pa = clazz::getProtectionDomain;
        @SuppressWarnings("removal")
        CodeSource cs = AccessController.doPrivileged(pa).getCodeSource();
        return (cs != null) ? cs.getLocation() : null;
    }

    /**
     * Sets the system-wide security manager.
     *
     * If there is a security manager already installed, this method first
     * calls the security manager's {@code checkPermission} method
     * with a {@code RuntimePermission("setSecurityManager")}
     * permission to ensure it's ok to replace the existing
     * security manager.
     * This may result in throwing a {@code SecurityException}.
     *
     * <p> Otherwise, the argument is established as the current
     * security manager. If the argument is {@code null} and no
     * security manager has been established, then no action is taken and
     * the method simply returns.
     *
     * @implNote In the JDK implementation, if the Java virtual machine is
     * started with the system property {@code java.security.manager} not set or set to
     * the special token "{@code disallow}" then the {@code setSecurityManager}
     * method cannot be used to set a security manager. See the following
     * <a href="SecurityManager.html#set-security-manager">section of the
     * {@code SecurityManager} class specification</a> for more details.
     *
     * @param  sm the security manager or {@code null}
     * @throws SecurityException
     *         if the security manager has already been set and its {@code
     *         checkPermission} method doesn't allow it to be replaced
     * @throws UnsupportedOperationException
     *         if {@code sm} is non-null and a security manager is not allowed
     *         to be set dynamically
     * @see #getSecurityManager
     * @see SecurityManager#checkPermission
     * @see java.lang.RuntimePermission
     * @deprecated This method is only useful in conjunction with
     *       {@linkplain SecurityManager the Security Manager}, which is
     *       deprecated and subject to removal in a future release.
     *       Consequently, this method is also deprecated and subject to
     *       removal. There is no replacement for the Security Manager or this
     *       method.
     */
    @Deprecated(since="17", forRemoval=true)
    @CallerSensitive
    public static void setSecurityManager(@SuppressWarnings("removal") SecurityManager sm) {
        if (allowSecurityManager()) {
            var callerClass = Reflection.getCallerClass();
            if (CallersHolder.callers.putIfAbsent(callerClass, true) == null) {
                URL url = codeSource(callerClass);
                final String source;
                if (url == null) {
                    source = callerClass.getName();
                } else {
                    source = callerClass.getName() + " (" + url + ")";
                }
                initialErrStream.printf("""
                        WARNING: A terminally deprecated method in java.lang.System has been called
                        WARNING: System::setSecurityManager has been called by %s
                        WARNING: Please consider reporting this to the maintainers of %s
                        WARNING: System::setSecurityManager will be removed in a future release
                        """, source, callerClass.getName());
            }
            implSetSecurityManager(sm);
        } else {
            // security manager not allowed
            if (sm != null) {
                throw new UnsupportedOperationException(
                    "The Security Manager is deprecated and will be removed in a future release");
            }
        }
    }

    private static void implSetSecurityManager(@SuppressWarnings("removal") SecurityManager sm) {
        if (security == null) {
            // ensure image reader is initialized
            Object.class.getResource("java/lang/ANY");
            // ensure the default file system is initialized
            DefaultFileSystemProvider.theFileSystem();
        }
        if (sm != null) {
            try {
                // pre-populates the SecurityManager.packageAccess cache
                // to avoid recursive permission checking issues with custom
                // SecurityManager implementations
                sm.checkPackageAccess("java.lang");
            } catch (Exception e) {
                // no-op
            }
        }
        setSecurityManager0(sm);
    }

    @SuppressWarnings("removal")
    private static synchronized
    void setSecurityManager0(final SecurityManager s) {
        SecurityManager sm = getSecurityManager();
        if (sm != null) {
            // ask the currently installed security manager if we
            // can replace it.
            sm.checkPermission(new RuntimePermission("setSecurityManager"));
        }

        if ((s != null) && (s.getClass().getClassLoader() != null)) {
            // New security manager class is not on bootstrap classpath.
            // Force policy to get initialized before we install the new
            // security manager, in order to prevent infinite loops when
            // trying to initialize the policy (which usually involves
            // accessing some security and/or system properties, which in turn
            // calls the installed security manager's checkPermission method
            // which will loop infinitely if there is a non-system class
            // (in this case: the new security manager class) on the stack).
            AccessController.doPrivileged(new PrivilegedAction<>() {
                public Object run() {
                    s.getClass().getProtectionDomain().implies
                        (SecurityConstants.ALL_PERMISSION);
                    return null;
                }
            });
        }

        security = s;
    }

    /**
     * Gets the system-wide security manager.
     *
     * @return  if a security manager has already been established for the
     *          current application, then that security manager is returned;
     *          otherwise, {@code null} is returned.
     * @see     #setSecurityManager
     * @deprecated This method is only useful in conjunction with
     *       {@linkplain SecurityManager the Security Manager}, which is
     *       deprecated and subject to removal in a future release.
     *       Consequently, this method is also deprecated and subject to
     *       removal. There is no replacement for the Security Manager or this
     *       method.
     */
    @SuppressWarnings("removal")
    @Deprecated(since="17", forRemoval=true)
    public static SecurityManager getSecurityManager() {
        if (allowSecurityManager()) {
            return security;
        } else {
            return null;
        }
    }

    /**
     * Returns the current time in milliseconds.  Note that
     * while the unit of time of the return value is a millisecond,
     * the granularity of the value depends on the underlying
     * operating system and may be larger.  For example, many
     * operating systems measure time in units of tens of
     * milliseconds.
     *
     * <p> See the description of the class {@code Date} for
     * a discussion of slight discrepancies that may arise between
     * "computer time" and coordinated universal time (UTC).
     *
     * @return  the difference, measured in milliseconds, between
     *          the current time and midnight, January 1, 1970 UTC.
     * @see     java.util.Date
     */
    @IntrinsicCandidate
    public static native long currentTimeMillis();

    /**
     * Returns the current value of the running Java Virtual Machine's
     * high-resolution time source, in nanoseconds.
     *
     * This method can only be used to measure elapsed time and is
     * not related to any other notion of system or wall-clock time.
     * The value returned represents nanoseconds since some fixed but
     * arbitrary <i>origin</i> time (perhaps in the future, so values
     * may be negative).  The same origin is used by all invocations of
     * this method in an instance of a Java virtual machine; other
     * virtual machine instances are likely to use a different origin.
     *
     * <p>This method provides nanosecond precision, but not necessarily
     * nanosecond resolution (that is, how frequently the value changes)
     * - no guarantees are made except that the resolution is at least as
     * good as that of {@link #currentTimeMillis()}.
     *
     * <p>Differences in successive calls that span greater than
     * approximately 292 years (2<sup>63</sup> nanoseconds) will not
     * correctly compute elapsed time due to numerical overflow.
     *
     * <p>The values returned by this method become meaningful only when
     * the difference between two such values, obtained within the same
     * instance of a Java virtual machine, is computed.
     *
     * <p>For example, to measure how long some code takes to execute:
     * <pre> {@code
     * long startTime = System.nanoTime();
     * // ... the code being measured ...
     * long elapsedNanos = System.nanoTime() - startTime;}</pre>
     *
     * <p>To compare elapsed time against a timeout, use <pre> {@code
     * if (System.nanoTime() - startTime >= timeoutNanos) ...}</pre>
     * instead of <pre> {@code
     * if (System.nanoTime() >= startTime + timeoutNanos) ...}</pre>
     * because of the possibility of numerical overflow.
     *
     * @return the current value of the running Java Virtual Machine's
     *         high-resolution time source, in nanoseconds
     * @since 1.5
     */
    @IntrinsicCandidate
    public static native long nanoTime();

    /**
     * Copies an array from the specified source array, beginning at the
     * specified position, to the specified position of the destination array.
     * A subsequence of array components are copied from the source
     * array referenced by {@code src} to the destination array
     * referenced by {@code dest}. The number of components copied is
     * equal to the {@code length} argument. The components at
     * positions {@code srcPos} through
     * {@code srcPos+length-1} in the source array are copied into
     * positions {@code destPos} through
     * {@code destPos+length-1}, respectively, of the destination
     * array.
     * <p>
     * If the {@code src} and {@code dest} arguments refer to the
     * same array object, then the copying is performed as if the
     * components at positions {@code srcPos} through
     * {@code srcPos+length-1} were first copied to a temporary
     * array with {@code length} components and then the contents of
     * the temporary array were copied into positions
     * {@code destPos} through {@code destPos+length-1} of the
     * destination array.
     * <p>
     * If {@code dest} is {@code null}, then a
     * {@code NullPointerException} is thrown.
     * <p>
     * If {@code src} is {@code null}, then a
     * {@code NullPointerException} is thrown and the destination
     * array is not modified.
     * <p>
     * Otherwise, if any of the following is true, an
     * {@code ArrayStoreException} is thrown and the destination is
     * not modified:
     * <ul>
     * <li>The {@code src} argument refers to an object that is not an
     *     array.
     * <li>The {@code dest} argument refers to an object that is not an
     *     array.
     * <li>The {@code src} argument and {@code dest} argument refer
     *     to arrays whose component types are different primitive types.
     * <li>The {@code src} argument refers to an array with a primitive
     *    component type and the {@code dest} argument refers to an array
     *     with a reference component type.
     * <li>The {@code src} argument refers to an array with a reference
     *    component type and the {@code dest} argument refers to an array
     *     with a primitive component type.
     * </ul>
     * <p>
     * Otherwise, if any of the following is true, an
     * {@code IndexOutOfBoundsException} is
     * thrown and the destination is not modified:
     * <ul>
     * <li>The {@code srcPos} argument is negative.
     * <li>The {@code destPos} argument is negative.
     * <li>The {@code length} argument is negative.
     * <li>{@code srcPos+length} is greater than
     *     {@code src.length}, the length of the source array.
     * <li>{@code destPos+length} is greater than
     *     {@code dest.length}, the length of the destination array.
     * </ul>
     * <p>
     * Otherwise, if any actual component of the source array from
     * position {@code srcPos} through
     * {@code srcPos+length-1} cannot be converted to the component
     * type of the destination array by assignment conversion, an
     * {@code ArrayStoreException} is thrown. In this case, let
     * <b><i>k</i></b> be the smallest nonnegative integer less than
     * length such that {@code src[srcPos+}<i>k</i>{@code ]}
     * cannot be converted to the component type of the destination
     * array; when the exception is thrown, source array components from
     * positions {@code srcPos} through
     * {@code srcPos+}<i>k</i>{@code -1}
     * will already have been copied to destination array positions
     * {@code destPos} through
     * {@code destPos+}<i>k</I>{@code -1} and no other
     * positions of the destination array will have been modified.
     * (Because of the restrictions already itemized, this
     * paragraph effectively applies only to the situation where both
     * arrays have component types that are reference types.)
     *
     * @param      src      the source array.
     * @param      srcPos   starting position in the source array.
     * @param      dest     the destination array.
     * @param      destPos  starting position in the destination data.
     * @param      length   the number of array elements to be copied.
     * @throws     IndexOutOfBoundsException  if copying would cause
     *             access of data outside array bounds.
     * @throws     ArrayStoreException  if an element in the {@code src}
     *             array could not be stored into the {@code dest} array
     *             because of a type mismatch.
     * @throws     NullPointerException if either {@code src} or
     *             {@code dest} is {@code null}.
     */
    @IntrinsicCandidate
    public static native void arraycopy(Object src,  int  srcPos,
                                        Object dest, int destPos,
                                        int length);

    /**
     * Returns the same hash code for the given object as
     * would be returned by the default method hashCode(),
     * whether or not the given object's class overrides
     * hashCode().
     * The hash code for the null reference is zero.
     *
     * @param x object for which the hashCode is to be calculated
     * @return  the hashCode
     * @since   1.1
     * @see Object#hashCode
     * @see java.util.Objects#hashCode(Object)
     */
    @IntrinsicCandidate
    public static native int identityHashCode(Object x);

    /**
     * System properties.
     *
     * See {@linkplain #getProperties getProperties} for details.
     */
    private static Properties props;

    /**
     * Determines the current system properties.
     *
     * First, if there is a security manager, its
     * {@code checkPropertiesAccess} method is called with no
     * arguments. This may result in a security exception.
     * <p>
     * The current set of system properties for use by the
     * {@link #getProperty(String)} method is returned as a
     * {@code Properties} object. If there is no current set of
     * system properties, a set of system properties is first created and
     * initialized. This set of system properties includes a value
     * for each of the following keys unless the description of the associated
     * value indicates that the value is optional.
     * <table class="striped" style="text-align:left">
     * <caption style="display:none">Shows property keys and associated values</caption>
     * <thead>
     * <tr><th scope="col">Key</th>
     *     <th scope="col">Description of Associated Value</th></tr>
     * </thead>
     * <tbody>
     * <tr><th scope="row">{@systemProperty java.version}</th>
     *     <td>Java Runtime Environment version, which may be interpreted
     *     as a {@link Runtime.Version}</td></tr>
     * <tr><th scope="row">{@systemProperty java.version.date}</th>
     *     <td>Java Runtime Environment version date, in ISO-8601 YYYY-MM-DD
     *     format, which may be interpreted as a {@link
     *     java.time.LocalDate}</td></tr>
     * <tr><th scope="row">{@systemProperty java.vendor}</th>
     *     <td>Java Runtime Environment vendor</td></tr>
     * <tr><th scope="row">{@systemProperty java.vendor.url}</th>
     *     <td>Java vendor URL</td></tr>
     * <tr><th scope="row">{@systemProperty java.vendor.version}</th>
     *     <td>Java vendor version <em>(optional)</em> </td></tr>
     * <tr><th scope="row">{@systemProperty java.home}</th>
     *     <td>Java installation directory</td></tr>
     * <tr><th scope="row">{@systemProperty java.vm.specification.version}</th>
     *     <td>Java Virtual Machine specification version, whose value is the
     *     {@linkplain Runtime.Version#feature feature} element of the
     *     {@linkplain Runtime#version() runtime version}</td></tr>
     * <tr><th scope="row">{@systemProperty java.vm.specification.vendor}</th>
     *     <td>Java Virtual Machine specification vendor</td></tr>
     * <tr><th scope="row">{@systemProperty java.vm.specification.name}</th>
     *     <td>Java Virtual Machine specification name</td></tr>
     * <tr><th scope="row">{@systemProperty java.vm.version}</th>
     *     <td>Java Virtual Machine implementation version which may be
     *     interpreted as a {@link Runtime.Version}</td></tr>
     * <tr><th scope="row">{@systemProperty java.vm.vendor}</th>
     *     <td>Java Virtual Machine implementation vendor</td></tr>
     * <tr><th scope="row">{@systemProperty java.vm.name}</th>
     *     <td>Java Virtual Machine implementation name</td></tr>
     * <tr><th scope="row">{@systemProperty java.specification.version}</th>
     *     <td>Java Runtime Environment specification version, whose value is
     *     the {@linkplain Runtime.Version#feature feature} element of the
     *     {@linkplain Runtime#version() runtime version}</td></tr>
     * <tr><th scope="row">{@systemProperty java.specification.maintenance.version}</th>
     *     <td>Java Runtime Environment specification maintenance version,
     *     may be interpreted as a positive integer <em>(optional, see below)</em></td></tr>
     * <tr><th scope="row">{@systemProperty java.specification.vendor}</th>
     *     <td>Java Runtime Environment specification  vendor</td></tr>
     * <tr><th scope="row">{@systemProperty java.specification.name}</th>
     *     <td>Java Runtime Environment specification  name</td></tr>
     * <tr><th scope="row">{@systemProperty java.class.version}</th>
     *     <td>{@linkplain java.lang.reflect.ClassFileFormatVersion#latest() Latest}
     *     Java class file format version recognized by the Java runtime as {@code "MAJOR.MINOR"}
     *     where {@link java.lang.reflect.ClassFileFormatVersion#major() MAJOR} and {@code MINOR}
     *     are both formatted as decimal integers</td></tr>
     * <tr><th scope="row">{@systemProperty java.class.path}</th>
     *     <td>Java class path  (refer to
     *        {@link ClassLoader#getSystemClassLoader()} for details)</td></tr>
     * <tr><th scope="row">{@systemProperty java.library.path}</th>
     *     <td>List of paths to search when loading libraries</td></tr>
     * <tr><th scope="row">{@systemProperty java.io.tmpdir}</th>
     *     <td>Default temp file path</td></tr>
     * <tr><th scope="row">{@systemProperty os.name}</th>
     *     <td>Operating system name</td></tr>
     * <tr><th scope="row">{@systemProperty os.arch}</th>
     *     <td>Operating system architecture</td></tr>
     * <tr><th scope="row">{@systemProperty os.version}</th>
     *     <td>Operating system version</td></tr>
     * <tr><th scope="row">{@systemProperty file.separator}</th>
     *     <td>File separator ("/" on UNIX)</td></tr>
     * <tr><th scope="row">{@systemProperty path.separator}</th>
     *     <td>Path separator (":" on UNIX)</td></tr>
     * <tr><th scope="row">{@systemProperty line.separator}</th>
     *     <td>Line separator ("\n" on UNIX)</td></tr>
     * <tr><th scope="row">{@systemProperty user.name}</th>
     *     <td>User's account name</td></tr>
     * <tr><th scope="row">{@systemProperty user.home}</th>
     *     <td>User's home directory</td></tr>
     * <tr><th scope="row">{@systemProperty user.dir}</th>
     *     <td>User's current working directory</td></tr>
     * <tr><th scope="row">{@systemProperty native.encoding}</th>
     *     <td>Character encoding name derived from the host environment and/or
     *     the user's settings. Setting this system property has no effect.</td></tr>
     * <tr><th scope="row">{@systemProperty stdout.encoding}</th>
     *     <td>Character encoding name for {@link System#out System.out}.
     *     The Java runtime can be started with the system property set to {@code UTF-8},
     *     starting it with the property set to another value leads to undefined behavior.
     * <tr><th scope="row">{@systemProperty stderr.encoding}</th>
     *     <td>Character encoding name for {@link System#err System.err}.
     *     The Java runtime can be started with the system property set to {@code UTF-8},
     *     starting it with the property set to another value leads to undefined behavior.
     * </tbody>
     * </table>
     * <p>
     * The {@code java.specification.maintenance.version} property is
     * defined if the specification implemented by this runtime at the
     * time of its construction had undergone a <a
     * href="https://jcp.org/en/procedures/jcp2#3.6.4">maintenance
     * release</a>. When defined, its value identifies that
     * maintenance release. To indicate the first maintenance release
     * this property will have the value {@code "1"}, to indicate the
     * second maintenance release this property will have the value
     * {@code "2"}, and so on.
     * <p>
     * Multiple paths in a system property value are separated by the path
     * separator character of the platform.
     * <p>
     * Note that even if the security manager does not permit the
     * {@code getProperties} operation, it may choose to permit the
     * {@link #getProperty(String)} operation.
     * <p>
     * Additional locale-related system properties defined by the
     * {@link Locale##default_locale Default Locale} section in the {@code Locale}
     * class description may also be obtained with this method.
     *
     * @apiNote
     * <strong>Changing a standard system property may have unpredictable results
     * unless otherwise specified.</strong>
     * Property values may be cached during initialization or on first use.
     * Setting a standard property after initialization using {@link #getProperties()},
     * {@link #setProperties(Properties)}, {@link #setProperty(String, String)}, or
     * {@link #clearProperty(String)} may not have the desired effect.
     *
     * @implNote
     * In addition to the standard system properties, the system
     * properties may include the following keys:
     * <table class="striped">
     * <caption style="display:none">Shows property keys and associated values</caption>
     * <thead>
     * <tr><th scope="col">Key</th>
     *     <th scope="col">Description of Associated Value</th></tr>
     * </thead>
     * <tbody>
     * <tr><th scope="row">{@systemProperty jdk.module.path}</th>
     *     <td>The application module path</td></tr>
     * <tr><th scope="row">{@systemProperty jdk.module.upgrade.path}</th>
     *     <td>The upgrade module path</td></tr>
     * <tr><th scope="row">{@systemProperty jdk.module.main}</th>
     *     <td>The module name of the initial/main module</td></tr>
     * <tr><th scope="row">{@systemProperty jdk.module.main.class}</th>
     *     <td>The main class name of the initial module</td></tr>
     * <tr><th scope="row">{@systemProperty file.encoding}</th>
     *     <td>The name of the default charset, defaults to {@code UTF-8}.
     *     The property may be set on the command line to the value
     *     {@code UTF-8} or {@code COMPAT}. If set on the command line to
     *     the value {@code COMPAT} then the value is replaced with the
     *     value of the {@code native.encoding} property during startup.
     *     Setting the property to a value other than {@code UTF-8} or
     *     {@code COMPAT} leads to unspecified behavior.
     *     </td></tr>
     * </tbody>
     * </table>
     *
     * @return     the system properties
     * @throws     SecurityException  if a security manager exists and its
     *             {@code checkPropertiesAccess} method doesn't allow access
     *             to the system properties.
     * @see        #setProperties
     * @see        java.lang.SecurityException
     * @see        java.lang.SecurityManager#checkPropertiesAccess()
     * @see        java.util.Properties
     */
    public static Properties getProperties() {
        @SuppressWarnings("removal")
        SecurityManager sm = getSecurityManager();
        if (sm != null) {
            sm.checkPropertiesAccess();
        }

        return props;
    }

    /**
     * Returns the system-dependent line separator string.  It always
     * returns the same value - the initial value of the {@linkplain
     * #getProperty(String) system property} {@code line.separator}.
     *
     * <p>On UNIX systems, it returns {@code "\n"}; on Microsoft
     * Windows systems it returns {@code "\r\n"}.
     *
     * @return the system-dependent line separator string
     * @since 1.7
     */
    public static String lineSeparator() {
        return lineSeparator;
    }

    private static String lineSeparator;

    /**
     * Sets the system properties to the {@code Properties} argument.
     *
     * First, if there is a security manager, its
     * {@code checkPropertiesAccess} method is called with no
     * arguments. This may result in a security exception.
     * <p>
     * The argument becomes the current set of system properties for use
     * by the {@link #getProperty(String)} method. If the argument is
     * {@code null}, then the current set of system properties is
     * forgotten.
     *
     * @apiNote
     * <strong>Changing a standard system property may have unpredictable results
     * unless otherwise specified</strong>.
     * See {@linkplain #getProperties getProperties} for details.
     *
     * @param      props   the new system properties.
     * @throws     SecurityException  if a security manager exists and its
     *             {@code checkPropertiesAccess} method doesn't allow access
     *             to the system properties.
     * @see        #getProperties
     * @see        java.util.Properties
     * @see        java.lang.SecurityException
     * @see        java.lang.SecurityManager#checkPropertiesAccess()
     */
    public static void setProperties(Properties props) {
        @SuppressWarnings("removal")
        SecurityManager sm = getSecurityManager();
        if (sm != null) {
            sm.checkPropertiesAccess();
        }

        if (props == null) {
            Map<String, String> tempProps = SystemProps.initProperties();
            VersionProps.init(tempProps);
            props = createProperties(tempProps);
        }
        System.props = props;
    }

    /**
     * Gets the system property indicated by the specified key.
     *
     * First, if there is a security manager, its
     * {@code checkPropertyAccess} method is called with the key as
     * its argument. This may result in a SecurityException.
     * <p>
     * If there is no current set of system properties, a set of system
     * properties is first created and initialized in the same manner as
     * for the {@code getProperties} method.
     *
     * @apiNote
     * <strong>Changing a standard system property may have unpredictable results
     * unless otherwise specified</strong>.
     * See {@linkplain #getProperties getProperties} for details.
     *
     * @param      key   the name of the system property.
     * @return     the string value of the system property,
     *             or {@code null} if there is no property with that key.
     *
     * @throws     SecurityException  if a security manager exists and its
     *             {@code checkPropertyAccess} method doesn't allow
     *             access to the specified system property.
     * @throws     NullPointerException if {@code key} is {@code null}.
     * @throws     IllegalArgumentException if {@code key} is empty.
     * @see        #setProperty
     * @see        java.lang.SecurityException
     * @see        java.lang.SecurityManager#checkPropertyAccess(java.lang.String)
     * @see        java.lang.System#getProperties()
     */
    public static String getProperty(String key) {
        checkKey(key);
        @SuppressWarnings("removal")
        SecurityManager sm = getSecurityManager();
        if (sm != null) {
            sm.checkPropertyAccess(key);
        }

        return props.getProperty(key);
    }

    /**
     * Gets the system property indicated by the specified key.
     *
     * First, if there is a security manager, its
     * {@code checkPropertyAccess} method is called with the
     * {@code key} as its argument.
     * <p>
     * If there is no current set of system properties, a set of system
     * properties is first created and initialized in the same manner as
     * for the {@code getProperties} method.
     *
     * @param      key   the name of the system property.
     * @param      def   a default value.
     * @return     the string value of the system property,
     *             or the default value if there is no property with that key.
     *
     * @throws     SecurityException  if a security manager exists and its
     *             {@code checkPropertyAccess} method doesn't allow
     *             access to the specified system property.
     * @throws     NullPointerException if {@code key} is {@code null}.
     * @throws     IllegalArgumentException if {@code key} is empty.
     * @see        #setProperty
     * @see        java.lang.SecurityManager#checkPropertyAccess(java.lang.String)
     * @see        java.lang.System#getProperties()
     */
    public static String getProperty(String key, String def) {
        checkKey(key);
        @SuppressWarnings("removal")
        SecurityManager sm = getSecurityManager();
        if (sm != null) {
            sm.checkPropertyAccess(key);
        }

        return props.getProperty(key, def);
    }

    /**
     * Sets the system property indicated by the specified key.
     *
     * First, if a security manager exists, its
     * {@code SecurityManager.checkPermission} method
     * is called with a {@code PropertyPermission(key, "write")}
     * permission. This may result in a SecurityException being thrown.
     * If no exception is thrown, the specified property is set to the given
     * value.
     *
     * @apiNote
     * <strong>Changing a standard system property may have unpredictable results
     * unless otherwise specified</strong>.
     * See {@linkplain #getProperties getProperties} for details.
     *
     * @param      key   the name of the system property.
     * @param      value the value of the system property.
     * @return     the previous value of the system property,
     *             or {@code null} if it did not have one.
     *
     * @throws     SecurityException  if a security manager exists and its
     *             {@code checkPermission} method doesn't allow
     *             setting of the specified property.
     * @throws     NullPointerException if {@code key} or
     *             {@code value} is {@code null}.
     * @throws     IllegalArgumentException if {@code key} is empty.
     * @see        #getProperty
     * @see        java.lang.System#getProperty(java.lang.String)
     * @see        java.lang.System#getProperty(java.lang.String, java.lang.String)
     * @see        java.util.PropertyPermission
     * @see        SecurityManager#checkPermission
     * @since      1.2
     */
    public static String setProperty(String key, String value) {
        checkKey(key);
        @SuppressWarnings("removal")
        SecurityManager sm = getSecurityManager();
        if (sm != null) {
            sm.checkPermission(new PropertyPermission(key,
                SecurityConstants.PROPERTY_WRITE_ACTION));
        }

        return (String) props.setProperty(key, value);
    }

    /**
     * Removes the system property indicated by the specified key.
     *
     * First, if a security manager exists, its
     * {@code SecurityManager.checkPermission} method
     * is called with a {@code PropertyPermission(key, "write")}
     * permission. This may result in a SecurityException being thrown.
     * If no exception is thrown, the specified property is removed.
     *
     * @apiNote
     * <strong>Changing a standard system property may have unpredictable results
     * unless otherwise specified</strong>.
     * See {@linkplain #getProperties getProperties} method for details.
     *
     * @param      key   the name of the system property to be removed.
     * @return     the previous string value of the system property,
     *             or {@code null} if there was no property with that key.
     *
     * @throws     SecurityException  if a security manager exists and its
     *             {@code checkPropertyAccess} method doesn't allow
     *              access to the specified system property.
     * @throws     NullPointerException if {@code key} is {@code null}.
     * @throws     IllegalArgumentException if {@code key} is empty.
     * @see        #getProperty
     * @see        #setProperty
     * @see        java.util.Properties
     * @see        java.lang.SecurityException
     * @see        java.lang.SecurityManager#checkPropertiesAccess()
     * @since 1.5
     */
    public static String clearProperty(String key) {
        checkKey(key);
        @SuppressWarnings("removal")
        SecurityManager sm = getSecurityManager();
        if (sm != null) {
            sm.checkPermission(new PropertyPermission(key, "write"));
        }

        return (String) props.remove(key);
    }

    private static void checkKey(String key) {
        if (key == null) {
            throw new NullPointerException("key can't be null");
        }
        if (key.isEmpty()) {
            throw new IllegalArgumentException("key can't be empty");
        }
    }

    /**
     * Gets the value of the specified environment variable. An
     * environment variable is a system-dependent external named
     * value.
     *
     * <p>If a security manager exists, its
     * {@link SecurityManager#checkPermission checkPermission}
     * method is called with a
     * {@link RuntimePermission RuntimePermission("getenv."+name)}
     * permission.  This may result in a {@link SecurityException}
     * being thrown.  If no exception is thrown the value of the
     * variable {@code name} is returned.
     *
     * <p><a id="EnvironmentVSSystemProperties"><i>System
     * properties</i> and <i>environment variables</i></a> are both
     * conceptually mappings between names and values.  Both
     * mechanisms can be used to pass user-defined information to a
     * Java process.  Environment variables have a more global effect,
     * because they are visible to all descendants of the process
     * which defines them, not just the immediate Java subprocess.
     * They can have subtly different semantics, such as case
     * insensitivity, on different operating systems.  For these
     * reasons, environment variables are more likely to have
     * unintended side effects.  It is best to use system properties
     * where possible.  Environment variables should be used when a
     * global effect is desired, or when an external system interface
     * requires an environment variable (such as {@code PATH}).
     *
     * <p>On UNIX systems the alphabetic case of {@code name} is
     * typically significant, while on Microsoft Windows systems it is
     * typically not.  For example, the expression
     * {@code System.getenv("FOO").equals(System.getenv("foo"))}
     * is likely to be true on Microsoft Windows.
     *
     * @param  name the name of the environment variable
     * @return the string value of the variable, or {@code null}
     *         if the variable is not defined in the system environment
     * @throws NullPointerException if {@code name} is {@code null}
     * @throws SecurityException
     *         if a security manager exists and its
     *         {@link SecurityManager#checkPermission checkPermission}
     *         method doesn't allow access to the environment variable
     *         {@code name}
     * @see    #getenv()
     * @see    ProcessBuilder#environment()
     */
    public static String getenv(String name) {
        @SuppressWarnings("removal")
        SecurityManager sm = getSecurityManager();
        if (sm != null) {
            sm.checkPermission(new RuntimePermission("getenv."+name));
        }

        return ProcessEnvironment.getenv(name);
    }


    /**
     * Returns an unmodifiable string map view of the current system environment.
     * The environment is a system-dependent mapping from names to
     * values which is passed from parent to child processes.
     *
     * <p>If the system does not support environment variables, an
     * empty map is returned.
     *
     * <p>The returned map will never contain null keys or values.
     * Attempting to query the presence of a null key or value will
     * throw a {@link NullPointerException}.  Attempting to query
     * the presence of a key or value which is not of type
     * {@link String} will throw a {@link ClassCastException}.
     *
     * <p>The returned map and its collection views may not obey the
     * general contract of the {@link Object#equals} and
     * {@link Object#hashCode} methods.
     *
     * <p>The returned map is typically case-sensitive on all platforms.
     *
     * <p>If a security manager exists, its
     * {@link SecurityManager#checkPermission checkPermission}
     * method is called with a
     * {@link RuntimePermission RuntimePermission("getenv.*")} permission.
     * This may result in a {@link SecurityException} being thrown.
     *
     * <p>When passing information to a Java subprocess,
     * <a href=#EnvironmentVSSystemProperties>system properties</a>
     * are generally preferred over environment variables.
     *
     * @return the environment as a map of variable names to values
     * @throws SecurityException
     *         if a security manager exists and its
     *         {@link SecurityManager#checkPermission checkPermission}
     *         method doesn't allow access to the process environment
     * @see    #getenv(String)
     * @see    ProcessBuilder#environment()
     * @since  1.5
     */
    public static java.util.Map<String,String> getenv() {
        @SuppressWarnings("removal")
        SecurityManager sm = getSecurityManager();
        if (sm != null) {
            sm.checkPermission(new RuntimePermission("getenv.*"));
        }

        return ProcessEnvironment.getenv();
    }

    /**
     * {@code System.Logger} instances log messages that will be
     * routed to the underlying logging framework the {@link System.LoggerFinder
     * LoggerFinder} uses.
     *
     * {@code System.Logger} instances are typically obtained from
     * the {@link java.lang.System System} class, by calling
     * {@link java.lang.System#getLogger(java.lang.String) System.getLogger(loggerName)}
     * or {@link java.lang.System#getLogger(java.lang.String, java.util.ResourceBundle)
     * System.getLogger(loggerName, bundle)}.
     *
     * @see java.lang.System#getLogger(java.lang.String)
     * @see java.lang.System#getLogger(java.lang.String, java.util.ResourceBundle)
     * @see java.lang.System.LoggerFinder
     *
     * @since 9
     */
    public interface Logger {

        /**
         * System {@linkplain Logger loggers} levels.
         *
         * A level has a {@linkplain #getName() name} and {@linkplain
         * #getSeverity() severity}.
         * Level values are {@link #ALL}, {@link #TRACE}, {@link #DEBUG},
         * {@link #INFO}, {@link #WARNING}, {@link #ERROR}, {@link #OFF},
         * by order of increasing severity.
         * <br>
         * {@link #ALL} and {@link #OFF}
         * are simple markers with severities mapped respectively to
         * {@link java.lang.Integer#MIN_VALUE Integer.MIN_VALUE} and
         * {@link java.lang.Integer#MAX_VALUE Integer.MAX_VALUE}.
         * <p>
         * <b>Severity values and Mapping to {@code java.util.logging.Level}.</b>
         * <p>
         * {@linkplain System.Logger.Level System logger levels} are mapped to
         * {@linkplain java.logging/java.util.logging.Level  java.util.logging levels}
         * of corresponding severity.
         * <br>The mapping is as follows:
         * <br><br>
         * <table class="striped">
         * <caption>System.Logger Severity Level Mapping</caption>
         * <thead>
         * <tr><th scope="col">System.Logger Levels</th>
         *     <th scope="col">java.util.logging Levels</th>
         * </thead>
         * <tbody>
         * <tr><th scope="row">{@link Logger.Level#ALL ALL}</th>
         *     <td>{@link java.logging/java.util.logging.Level#ALL ALL}</td>
         * <tr><th scope="row">{@link Logger.Level#TRACE TRACE}</th>
         *     <td>{@link java.logging/java.util.logging.Level#FINER FINER}</td>
         * <tr><th scope="row">{@link Logger.Level#DEBUG DEBUG}</th>
         *     <td>{@link java.logging/java.util.logging.Level#FINE FINE}</td>
         * <tr><th scope="row">{@link Logger.Level#INFO INFO}</th>
         *     <td>{@link java.logging/java.util.logging.Level#INFO INFO}</td>
         * <tr><th scope="row">{@link Logger.Level#WARNING WARNING}</th>
         *     <td>{@link java.logging/java.util.logging.Level#WARNING WARNING}</td>
         * <tr><th scope="row">{@link Logger.Level#ERROR ERROR}</th>
         *     <td>{@link java.logging/java.util.logging.Level#SEVERE SEVERE}</td>
         * <tr><th scope="row">{@link Logger.Level#OFF OFF}</th>
         *     <td>{@link java.logging/java.util.logging.Level#OFF OFF}</td>
         * </tbody>
         * </table>
         *
         * @since 9
         *
         * @see java.lang.System.LoggerFinder
         * @see java.lang.System.Logger
         */
        @SuppressWarnings("doclint:reference") // cross-module links
        public enum Level {

            // for convenience, we're reusing java.util.logging.Level int values
            // the mapping logic in sun.util.logging.PlatformLogger depends
            // on this.
            /**
             * A marker to indicate that all levels are enabled.
             * This level {@linkplain #getSeverity() severity} is
             * {@link Integer#MIN_VALUE}.
             */
            ALL(Integer.MIN_VALUE),  // typically mapped to/from j.u.l.Level.ALL
            /**
             * {@code TRACE} level: usually used to log diagnostic information.
             * This level {@linkplain #getSeverity() severity} is
             * {@code 400}.
             */
            TRACE(400),   // typically mapped to/from j.u.l.Level.FINER
            /**
             * {@code DEBUG} level: usually used to log debug information traces.
             * This level {@linkplain #getSeverity() severity} is
             * {@code 500}.
             */
            DEBUG(500),   // typically mapped to/from j.u.l.Level.FINEST/FINE/CONFIG
            /**
             * {@code INFO} level: usually used to log information messages.
             * This level {@linkplain #getSeverity() severity} is
             * {@code 800}.
             */
            INFO(800),    // typically mapped to/from j.u.l.Level.INFO
            /**
             * {@code WARNING} level: usually used to log warning messages.
             * This level {@linkplain #getSeverity() severity} is
             * {@code 900}.
             */
            WARNING(900), // typically mapped to/from j.u.l.Level.WARNING
            /**
             * {@code ERROR} level: usually used to log error messages.
             * This level {@linkplain #getSeverity() severity} is
             * {@code 1000}.
             */
            ERROR(1000),  // typically mapped to/from j.u.l.Level.SEVERE
            /**
             * A marker to indicate that all levels are disabled.
             * This level {@linkplain #getSeverity() severity} is
             * {@link Integer#MAX_VALUE}.
             */
            OFF(Integer.MAX_VALUE);  // typically mapped to/from j.u.l.Level.OFF

            private final int severity;

            private Level(int severity) {
                this.severity = severity;
            }

            /**
             * Returns the name of this level.
             * @return this level {@linkplain #name()}.
             */
            public final String getName() {
                return name();
            }

            /**
             * Returns the severity of this level.
             * A higher severity means a more severe condition.
             * @return this level severity.
             */
            public final int getSeverity() {
                return severity;
            }
        }

        /**
         * Returns the name of this logger.
         *
         * @return the logger name.
         */
        public String getName();

        /**
         * Checks if a message of the given level would be logged by
         * this logger.
         *
         * @param level the log message level.
         * @return {@code true} if the given log message level is currently
         *         being logged.
         *
         * @throws NullPointerException if {@code level} is {@code null}.
         */
        public boolean isLoggable(Level level);

        /**
         * Logs a message.
         *
         * @implSpec The default implementation for this method calls
         * {@code this.log(level, (ResourceBundle)null, msg, (Object[])null);}
         *
         * @param level the log message level.
         * @param msg the string message (or a key in the message catalog, if
         * this logger is a {@link
         * LoggerFinder#getLocalizedLogger(java.lang.String,
         * java.util.ResourceBundle, java.lang.Module) localized logger});
         * can be {@code null}.
         *
         * @throws NullPointerException if {@code level} is {@code null}.
         */
        public default void log(Level level, String msg) {
            log(level, (ResourceBundle) null, msg, (Object[]) null);
        }

        /**
         * Logs a lazily supplied message.
         *
         * If the logger is currently enabled for the given log message level
         * then a message is logged that is the result produced by the
         * given supplier function.  Otherwise, the supplier is not operated on.
         *
         * @implSpec When logging is enabled for the given level, the default
         * implementation for this method calls
         * {@code this.log(level, (ResourceBundle)null, msgSupplier.get(), (Object[])null);}
         *
         * @param level the log message level.
         * @param msgSupplier a supplier function that produces a message.
         *
         * @throws NullPointerException if {@code level} is {@code null},
         *         or {@code msgSupplier} is {@code null}.
         */
        public default void log(Level level, Supplier<String> msgSupplier) {
            Objects.requireNonNull(msgSupplier);
            if (isLoggable(Objects.requireNonNull(level))) {
                log(level, (ResourceBundle) null, msgSupplier.get(), (Object[]) null);
            }
        }

        /**
         * Logs a message produced from the given object.
         *
         * If the logger is currently enabled for the given log message level then
         * a message is logged that, by default, is the result produced from
         * calling  toString on the given object.
         * Otherwise, the object is not operated on.
         *
         * @implSpec When logging is enabled for the given level, the default
         * implementation for this method calls
         * {@code this.log(level, (ResourceBundle)null, obj.toString(), (Object[])null);}
         *
         * @param level the log message level.
         * @param obj the object to log.
         *
         * @throws NullPointerException if {@code level} is {@code null}, or
         *         {@code obj} is {@code null}.
         */
        public default void log(Level level, Object obj) {
            Objects.requireNonNull(obj);
            if (isLoggable(Objects.requireNonNull(level))) {
                this.log(level, (ResourceBundle) null, obj.toString(), (Object[]) null);
            }
        }

        /**
         * Logs a message associated with a given throwable.
         *
         * @implSpec The default implementation for this method calls
         * {@code this.log(level, (ResourceBundle)null, msg, thrown);}
         *
         * @param level the log message level.
         * @param msg the string message (or a key in the message catalog, if
         * this logger is a {@link
         * LoggerFinder#getLocalizedLogger(java.lang.String,
         * java.util.ResourceBundle, java.lang.Module) localized logger});
         * can be {@code null}.
         * @param thrown a {@code Throwable} associated with the log message;
         *        can be {@code null}.
         *
         * @throws NullPointerException if {@code level} is {@code null}.
         */
        public default void log(Level level, String msg, Throwable thrown) {
            this.log(level, null, msg, thrown);
        }

        /**
         * Logs a lazily supplied message associated with a given throwable.
         *
         * If the logger is currently enabled for the given log message level
         * then a message is logged that is the result produced by the
         * given supplier function.  Otherwise, the supplier is not operated on.
         *
         * @implSpec When logging is enabled for the given level, the default
         * implementation for this method calls
         * {@code this.log(level, (ResourceBundle)null, msgSupplier.get(), thrown);}
         *
         * @param level one of the log message level identifiers.
         * @param msgSupplier a supplier function that produces a message.
         * @param thrown a {@code Throwable} associated with log message;
         *               can be {@code null}.
         *
         * @throws NullPointerException if {@code level} is {@code null}, or
         *                               {@code msgSupplier} is {@code null}.
         */
        public default void log(Level level, Supplier<String> msgSupplier,
                Throwable thrown) {
            Objects.requireNonNull(msgSupplier);
            if (isLoggable(Objects.requireNonNull(level))) {
                this.log(level, null, msgSupplier.get(), thrown);
            }
        }

        /**
         * Logs a message with an optional list of parameters.
         *
         * @implSpec The default implementation for this method calls
         * {@code this.log(level, (ResourceBundle)null, format, params);}
         *
         * @param level one of the log message level identifiers.
         * @param format the string message format in {@link
         * java.text.MessageFormat} format, (or a key in the message
         * catalog, if this logger is a {@link
         * LoggerFinder#getLocalizedLogger(java.lang.String,
         * java.util.ResourceBundle, java.lang.Module) localized logger});
         * can be {@code null}.
         * @param params an optional list of parameters to the message (may be
         * none).
         *
         * @throws NullPointerException if {@code level} is {@code null}.
         */
        public default void log(Level level, String format, Object... params) {
            this.log(level, null, format, params);
        }

        /**
         * Logs a localized message associated with a given throwable.
         *
         * If the given resource bundle is non-{@code null},  the {@code msg}
         * string is localized using the given resource bundle.
         * Otherwise the {@code msg} string is not localized.
         *
         * @param level the log message level.
         * @param bundle a resource bundle to localize {@code msg}; can be
         * {@code null}.
         * @param msg the string message (or a key in the message catalog,
         *            if {@code bundle} is not {@code null}); can be {@code null}.
         * @param thrown a {@code Throwable} associated with the log message;
         *        can be {@code null}.
         *
         * @throws NullPointerException if {@code level} is {@code null}.
         */
        public void log(Level level, ResourceBundle bundle, String msg,
                Throwable thrown);

        /**
         * Logs a message with resource bundle and an optional list of
         * parameters.
         *
         * If the given resource bundle is non-{@code null},  the {@code format}
         * string is localized using the given resource bundle.
         * Otherwise the {@code format} string is not localized.
         *
         * @param level the log message level.
         * @param bundle a resource bundle to localize {@code format}; can be
         * {@code null}.
         * @param format the string message format in {@link
         * java.text.MessageFormat} format, (or a key in the message
         * catalog if {@code bundle} is not {@code null}); can be {@code null}.
         * @param params an optional list of parameters to the message (may be
         * none).
         *
         * @throws NullPointerException if {@code level} is {@code null}.
         */
        public void log(Level level, ResourceBundle bundle, String format,
                Object... params);
    }

    /**
     * The {@code LoggerFinder} service is responsible for creating, managing,
     * and configuring loggers to the underlying framework it uses.
     *
     * A logger finder is a concrete implementation of this class that has a
     * zero-argument constructor and implements the abstract methods defined
     * by this class.
     * The loggers returned from a logger finder are capable of routing log
     * messages to the logging backend this provider supports.
     * A given invocation of the Java Runtime maintains a single
     * system-wide LoggerFinder instance that is loaded as follows:
     * <ul>
     *    <li>First it finds any custom {@code LoggerFinder} provider
     *        using the {@link java.util.ServiceLoader} facility with the
     *        {@linkplain ClassLoader#getSystemClassLoader() system class
     *        loader}.</li>
     *    <li>If no {@code LoggerFinder} provider is found, the system default
     *        {@code LoggerFinder} implementation will be used.</li>
     * </ul>
     * <p>
     * An application can replace the logging backend
     * <i>even when the java.logging module is present</i>, by simply providing
     * and declaring an implementation of the {@link LoggerFinder} service.
     * <p>
     * <b>Default Implementation</b>
     * <p>
     * The system default {@code LoggerFinder} implementation uses
     * {@code java.util.logging} as the backend framework when the
     * {@code java.logging} module is present.
     * It returns a {@linkplain System.Logger logger} instance
     * that will route log messages to a {@link java.logging/java.util.logging.Logger
     * java.util.logging.Logger}. Otherwise, if {@code java.logging} is not
     * present, the default implementation will return a simple logger
     * instance that will route log messages of {@code INFO} level and above to
     * the console ({@code System.err}).
     * <p>
     * <b>Logging Configuration</b>
     * <p>
     * {@linkplain Logger Logger} instances obtained from the
     * {@code LoggerFinder} factory methods are not directly configurable by
     * the application. Configuration is the responsibility of the underlying
     * logging backend, and usually requires using APIs specific to that backend.
     * <p>For the default {@code LoggerFinder} implementation
     * using {@code java.util.logging} as its backend, refer to
     * {@link java.logging/java.util.logging java.util.logging} for logging configuration.
     * For the default {@code LoggerFinder} implementation returning simple loggers
     * when the {@code java.logging} module is absent, the configuration
     * is implementation dependent.
     * <p>
     * Usually an application that uses a logging framework will log messages
     * through a logger facade defined (or supported) by that framework.
     * Applications that wish to use an external framework should log
     * through the facade associated with that framework.
     * <p>
     * A system class that needs to log messages will typically obtain
     * a {@link System.Logger} instance to route messages to the logging
     * framework selected by the application.
     * <p>
     * Libraries and classes that only need loggers to produce log messages
     * should not attempt to configure loggers by themselves, as that
     * would make them dependent from a specific implementation of the
     * {@code LoggerFinder} service.
     * <p>
     * In addition, when a security manager is present, loggers provided to
     * system classes should not be directly configurable through the logging
     * backend without requiring permissions.
     * <br>
     * It is the responsibility of the provider of
     * the concrete {@code LoggerFinder} implementation to ensure that
     * these loggers are not configured by untrusted code without proper
     * permission checks, as configuration performed on such loggers usually
     * affects all applications in the same Java Runtime.
     * <p>
     * <b>Message Levels and Mapping to backend levels</b>
     * <p>
     * A logger finder is responsible for mapping from a {@code
     * System.Logger.Level} to a level supported by the logging backend it uses.
     * <br>The default LoggerFinder using {@code java.util.logging} as the backend
     * maps {@code System.Logger} levels to
     * {@linkplain java.logging/java.util.logging.Level java.util.logging} levels
     * of corresponding severity - as described in {@link Logger.Level
     * Logger.Level}.
     *
     * @see java.lang.System
     * @see java.lang.System.Logger
     *
     * @since 9
     */
    @SuppressWarnings("doclint:reference") // cross-module links
    public abstract static class LoggerFinder {
        /**
         * The {@code RuntimePermission("loggerFinder")} is
         * necessary to subclass and instantiate the {@code LoggerFinder} class,
         * as well as to obtain loggers from an instance of that class.
         */
        static final RuntimePermission LOGGERFINDER_PERMISSION =
                new RuntimePermission("loggerFinder");

        /**
         * Creates a new instance of {@code LoggerFinder}.
         *
         * @implNote It is recommended that a {@code LoggerFinder} service
         *   implementation does not perform any heavy initialization in its
         *   constructor, in order to avoid possible risks of deadlock or class
         *   loading cycles during the instantiation of the service provider.
         *
         * @throws SecurityException if a security manager is present and its
         *         {@code checkPermission} method doesn't allow the
         *         {@code RuntimePermission("loggerFinder")}.
         */
        protected LoggerFinder() {
            this(checkPermission());
        }

        private LoggerFinder(Void unused) {
            // nothing to do.
        }

        private static Void checkPermission() {
            @SuppressWarnings("removal")
            final SecurityManager sm = System.getSecurityManager();
            if (sm != null) {
                sm.checkPermission(LOGGERFINDER_PERMISSION);
            }
            return null;
        }

        /**
         * Returns an instance of {@link Logger Logger}
         * for the given {@code module}.
         *
         * @param name the name of the logger.
         * @param module the module for which the logger is being requested.
         *
         * @return a {@link Logger logger} suitable for use within the given
         *         module.
         * @throws NullPointerException if {@code name} is {@code null} or
         *        {@code module} is {@code null}.
         * @throws SecurityException if a security manager is present and its
         *         {@code checkPermission} method doesn't allow the
         *         {@code RuntimePermission("loggerFinder")}.
         */
        public abstract Logger getLogger(String name, Module module);

        /**
         * Returns a localizable instance of {@link Logger Logger}
         * for the given {@code module}.
         * The returned logger will use the provided resource bundle for
         * message localization.
         *
         * @implSpec By default, this method calls {@link
         * #getLogger(java.lang.String, java.lang.Module)
         * this.getLogger(name, module)} to obtain a logger, then wraps that
         * logger in a {@link Logger} instance where all methods that do not
         * take a {@link ResourceBundle} as parameter are redirected to one
         * which does - passing the given {@code bundle} for
         * localization. So for instance, a call to {@link
         * Logger#log(Logger.Level, String) Logger.log(Level.INFO, msg)}
         * will end up as a call to {@link
         * Logger#log(Logger.Level, ResourceBundle, String, Object...)
         * Logger.log(Level.INFO, bundle, msg, (Object[])null)} on the wrapped
         * logger instance.
         * Note however that by default, string messages returned by {@link
         * java.util.function.Supplier Supplier&lt;String&gt;} will not be
         * localized, as it is assumed that such strings are messages which are
         * already constructed, rather than keys in a resource bundle.
         * <p>
         * An implementation of {@code LoggerFinder} may override this method,
         * for example, when the underlying logging backend provides its own
         * mechanism for localizing log messages, then such a
         * {@code LoggerFinder} would be free to return a logger
         * that makes direct use of the mechanism provided by the backend.
         *
         * @param name    the name of the logger.
         * @param bundle  a resource bundle; can be {@code null}.
         * @param module  the module for which the logger is being requested.
         * @return an instance of {@link Logger Logger}  which will use the
         * provided resource bundle for message localization.
         *
         * @throws NullPointerException if {@code name} is {@code null} or
         *         {@code module} is {@code null}.
         * @throws SecurityException if a security manager is present and its
         *         {@code checkPermission} method doesn't allow the
         *         {@code RuntimePermission("loggerFinder")}.
         */
        public Logger getLocalizedLogger(String name, ResourceBundle bundle,
                                         Module module) {
            return new LocalizedLoggerWrapper<>(getLogger(name, module), bundle);
        }

        /**
         * Returns the {@code LoggerFinder} instance. There is one
         * single system-wide {@code LoggerFinder} instance in
         * the Java Runtime.  See the class specification of how the
         * {@link LoggerFinder LoggerFinder} implementation is located and
         * loaded.
         *
         * @return the {@link LoggerFinder LoggerFinder} instance.
         * @throws SecurityException if a security manager is present and its
         *         {@code checkPermission} method doesn't allow the
         *         {@code RuntimePermission("loggerFinder")}.
         */
        public static LoggerFinder getLoggerFinder() {
            @SuppressWarnings("removal")
            final SecurityManager sm = System.getSecurityManager();
            if (sm != null) {
                sm.checkPermission(LOGGERFINDER_PERMISSION);
            }
            return accessProvider();
        }


        private static volatile LoggerFinder service;
        @SuppressWarnings("removal")
        static LoggerFinder accessProvider() {
            // We do not need to synchronize: LoggerFinderLoader will
            // always return the same instance, so if we don't have it,
            // just fetch it again.
            LoggerFinder finder = service;
            if (finder == null) {
                PrivilegedAction<LoggerFinder> pa =
                        () -> LoggerFinderLoader.getLoggerFinder();
                finder = AccessController.doPrivileged(pa, null,
                        LOGGERFINDER_PERMISSION);
                if (finder instanceof TemporaryLoggerFinder) return finder;
                service = finder;
            }
            return finder;
        }

    }


    /**
     * Returns an instance of {@link Logger Logger} for the caller's
     * use.
     *
     * @implSpec
     * Instances returned by this method route messages to loggers
     * obtained by calling {@link LoggerFinder#getLogger(java.lang.String,
     * java.lang.Module) LoggerFinder.getLogger(name, module)}, where
     * {@code module} is the caller's module.
     * In cases where {@code System.getLogger} is called from a context where
     * there is no caller frame on the stack (e.g when called directly
     * from a JNI attached thread), {@code IllegalCallerException} is thrown.
     * To obtain a logger in such a context, use an auxiliary class that will
     * implicitly be identified as the caller, or use the system {@link
     * LoggerFinder#getLoggerFinder() LoggerFinder} to obtain a logger instead.
     * Note that doing the latter may eagerly initialize the underlying
     * logging system.
     *
     * @apiNote
     * This method may defer calling the {@link
     * LoggerFinder#getLogger(java.lang.String, java.lang.Module)
     * LoggerFinder.getLogger} method to create an actual logger supplied by
     * the logging backend, for instance, to allow loggers to be obtained during
     * the system initialization time.
     *
     * @param name the name of the logger.
     * @return an instance of {@link Logger} that can be used by the calling
     *         class.
     * @throws NullPointerException if {@code name} is {@code null}.
     * @throws IllegalCallerException if there is no Java caller frame on the
     *         stack.
     *
     * @since 9
     */
    @CallerSensitive
    public static Logger getLogger(String name) {
        Objects.requireNonNull(name);
        final Class<?> caller = Reflection.getCallerClass();
        if (caller == null) {
            throw new IllegalCallerException("no caller frame");
        }
        return LazyLoggers.getLogger(name, caller.getModule());
    }

    /**
     * Returns a localizable instance of {@link Logger
     * Logger} for the caller's use.
     * The returned logger will use the provided resource bundle for message
     * localization.
     *
     * @implSpec
     * The returned logger will perform message localization as specified
     * by {@link LoggerFinder#getLocalizedLogger(java.lang.String,
     * java.util.ResourceBundle, java.lang.Module)
     * LoggerFinder.getLocalizedLogger(name, bundle, module)}, where
     * {@code module} is the caller's module.
     * In cases where {@code System.getLogger} is called from a context where
     * there is no caller frame on the stack (e.g when called directly
     * from a JNI attached thread), {@code IllegalCallerException} is thrown.
     * To obtain a logger in such a context, use an auxiliary class that
     * will implicitly be identified as the caller, or use the system {@link
     * LoggerFinder#getLoggerFinder() LoggerFinder} to obtain a logger instead.
     * Note that doing the latter may eagerly initialize the underlying
     * logging system.
     *
     * @apiNote
     * This method is intended to be used after the system is fully initialized.
     * This method may trigger the immediate loading and initialization
     * of the {@link LoggerFinder} service, which may cause issues if the
     * Java Runtime is not ready to initialize the concrete service
     * implementation yet.
     * System classes which may be loaded early in the boot sequence and
     * need to log localized messages should create a logger using
     * {@link #getLogger(java.lang.String)} and then use the log methods that
     * take a resource bundle as parameter.
     *
     * @param name    the name of the logger.
     * @param bundle  a resource bundle.
     * @return an instance of {@link Logger} which will use the provided
     * resource bundle for message localization.
     * @throws NullPointerException if {@code name} is {@code null} or
     *         {@code bundle} is {@code null}.
     * @throws IllegalCallerException if there is no Java caller frame on the
     *         stack.
     *
     * @since 9
     */
    @SuppressWarnings("removal")
    @CallerSensitive
    public static Logger getLogger(String name, ResourceBundle bundle) {
        final ResourceBundle rb = Objects.requireNonNull(bundle);
        Objects.requireNonNull(name);
        final Class<?> caller = Reflection.getCallerClass();
        if (caller == null) {
            throw new IllegalCallerException("no caller frame");
        }
        final SecurityManager sm = System.getSecurityManager();
        // We don't use LazyLoggers if a resource bundle is specified.
        // Bootstrap sensitive classes in the JDK do not use resource bundles
        // when logging. This could be revisited later, if it needs to.
        if (sm != null) {
            final PrivilegedAction<Logger> pa =
                    () -> LoggerFinder.accessProvider()
                            .getLocalizedLogger(name, rb, caller.getModule());
            return AccessController.doPrivileged(pa, null,
                                         LoggerFinder.LOGGERFINDER_PERMISSION);
        }
        return LoggerFinder.accessProvider()
                .getLocalizedLogger(name, rb, caller.getModule());
    }

    /**
     * Initiates the {@linkplain Runtime##shutdown shutdown sequence} of the Java Virtual Machine.
     * Unless the security manager denies exiting, this method initiates the shutdown sequence
     * (if it is not already initiated) and then blocks indefinitely. This method neither returns
     * nor throws an exception; that is, it does not complete either normally or abruptly.
     * <p>
     * The argument serves as a status code. By convention, a nonzero status code
     * indicates abnormal termination.
     * <p>
     * The call {@code System.exit(n)} is effectively equivalent to the call:
     * {@snippet :
     *     Runtime.getRuntime().exit(n)
     * }
     *
     * @implNote
     * The initiation of the shutdown sequence is logged by {@link Runtime#exit(int)}.
     *
     * @param  status exit status.
     * @throws SecurityException
     *         if a security manager exists and its {@code checkExit} method
     *         doesn't allow exit with the specified status.
     * @see    java.lang.Runtime#exit(int)
     */
    public static void exit(int status) {
        Runtime.getRuntime().exit(status);
    }

    /**
     * Runs the garbage collector in the Java Virtual Machine.
     * <p>
     * Calling the {@code gc} method suggests that the Java Virtual Machine
     * expend effort toward recycling unused objects in order to
     * make the memory they currently occupy available for reuse
     * by the Java Virtual Machine.
     * When control returns from the method call, the Java Virtual Machine
     * has made a best effort to reclaim space from all unused objects.
     * There is no guarantee that this effort will recycle any particular
     * number of unused objects, reclaim any particular amount of space, or
     * complete at any particular time, if at all, before the method returns or ever.
     * There is also no guarantee that this effort will determine
     * the change of reachability in any particular number of objects,
     * or that any particular number of {@link java.lang.ref.Reference Reference}
     * objects will be cleared and enqueued.
     *
     * <p>
     * The call {@code System.gc()} is effectively equivalent to the
     * call:
     * <blockquote><pre>
     * Runtime.getRuntime().gc()
     * </pre></blockquote>
     *
     * @see     java.lang.Runtime#gc()
     */
    public static void gc() {
        Runtime.getRuntime().gc();
    }

    /**
     * Runs the finalization methods of any objects pending finalization.
     *
     * Calling this method suggests that the Java Virtual Machine expend
     * effort toward running the {@code finalize} methods of objects
     * that have been found to be discarded but whose {@code finalize}
     * methods have not yet been run. When control returns from the
     * method call, the Java Virtual Machine has made a best effort to
     * complete all outstanding finalizations.
     * <p>
     * The call {@code System.runFinalization()} is effectively
     * equivalent to the call:
     * <blockquote><pre>
     * Runtime.getRuntime().runFinalization()
     * </pre></blockquote>
     *
     * @deprecated Finalization has been deprecated for removal.  See
     * {@link java.lang.Object#finalize} for background information and details
     * about migration options.
     * <p>
     * When running in a JVM in which finalization has been disabled or removed,
     * no objects will be pending finalization, so this method does nothing.
     *
     * @see     java.lang.Runtime#runFinalization()
     * @jls 12.6 Finalization of Class Instances
     */
    @Deprecated(since="18", forRemoval=true)
    @SuppressWarnings("removal")
    public static void runFinalization() {
        Runtime.getRuntime().runFinalization();
    }

    /**
     * Loads the native library specified by the filename argument.  The filename
     * argument must be an absolute path name.
     *
     * If the filename argument, when stripped of any platform-specific library
     * prefix, path, and file extension, indicates a library whose name is,
     * for example, L, and a native library called L is statically linked
     * with the VM, then the JNI_OnLoad_L function exported by the library
     * is invoked rather than attempting to load a dynamic library.
     * A filename matching the argument does not have to exist in the
     * file system.
     * See the <a href="{@docRoot}/../specs/jni/index.html"> JNI Specification</a>
     * for more details.
     *
     * Otherwise, the filename argument is mapped to a native library image in
     * an implementation-dependent manner.
     *
     * <p>
     * The call {@code System.load(name)} is effectively equivalent
     * to the call:
     * <blockquote><pre>
     * Runtime.getRuntime().load(name)
     * </pre></blockquote>
     *
     * @param      filename   the file to load.
     * @throws     SecurityException  if a security manager exists and its
     *             {@code checkLink} method doesn't allow
     *             loading of the specified dynamic library
     * @throws     UnsatisfiedLinkError  if either the filename is not an
     *             absolute path name, the native library is not statically
     *             linked with the VM, or the library cannot be mapped to
     *             a native library image by the host system.
     * @throws     NullPointerException if {@code filename} is {@code null}
     *
     * @spec jni/index.html Java Native Interface Specification
     * @see        java.lang.Runtime#load(java.lang.String)
     * @see        java.lang.SecurityManager#checkLink(java.lang.String)
     */
    @CallerSensitive
    public static void load(String filename) {
        Runtime.getRuntime().load0(Reflection.getCallerClass(), filename);
    }

    /**
     * Loads the native library specified by the {@code libname}
     * argument.  The {@code libname} argument must not contain any platform
     * specific prefix, file extension or path. If a native library
     * called {@code libname} is statically linked with the VM, then the
     * JNI_OnLoad_{@code libname} function exported by the library is invoked.
     * See the <a href="{@docRoot}/../specs/jni/index.html"> JNI Specification</a>
     * for more details.
     *
     * Otherwise, the libname argument is loaded from a system library
     * location and mapped to a native library image in an
     * implementation-dependent manner.
     * <p>
     * The call {@code System.loadLibrary(name)} is effectively
     * equivalent to the call
     * <blockquote><pre>
     * Runtime.getRuntime().loadLibrary(name)
     * </pre></blockquote>
     *
     * @param      libname   the name of the library.
     * @throws     SecurityException  if a security manager exists and its
     *             {@code checkLink} method doesn't allow
     *             loading of the specified dynamic library
     * @throws     UnsatisfiedLinkError if either the libname argument
     *             contains a file path, the native library is not statically
     *             linked with the VM,  or the library cannot be mapped to a
     *             native library image by the host system.
     * @throws     NullPointerException if {@code libname} is {@code null}
     *
     * @spec jni/index.html Java Native Interface Specification
     * @see        java.lang.Runtime#loadLibrary(java.lang.String)
     * @see        java.lang.SecurityManager#checkLink(java.lang.String)
     */
    @CallerSensitive
    public static void loadLibrary(String libname) {
        Runtime.getRuntime().loadLibrary0(Reflection.getCallerClass(), libname);
    }

    /**
     * Maps a library name into a platform-specific string representing
     * a native library.
     *
     * @param      libname the name of the library.
     * @return     a platform-dependent native library name.
     * @throws     NullPointerException if {@code libname} is {@code null}
     * @see        java.lang.System#loadLibrary(java.lang.String)
     * @see        java.lang.ClassLoader#findLibrary(java.lang.String)
     * @since      1.2
     */
    public static native String mapLibraryName(String libname);

    /**
     * Create PrintStream for stdout/err based on encoding.
     */
    private static PrintStream newPrintStream(OutputStream out, String enc) {
        if (enc != null) {
            return new PrintStream(new BufferedOutputStream(out, 128), true,
                                   Charset.forName(enc, UTF_8.INSTANCE));
        }
        return new PrintStream(new BufferedOutputStream(out, 128), true);
    }

    /**
     * Logs an exception/error at initialization time to stdout or stderr.
     *
     * @param printToStderr to print to stderr rather than stdout
     * @param printStackTrace to print the stack trace
     * @param msg the message to print before the exception, can be {@code null}
     * @param e the exception or error
     */
    private static void logInitException(boolean printToStderr,
                                         boolean printStackTrace,
                                         String msg,
                                         Throwable e) {
        if (VM.initLevel() < 1) {
            throw new InternalError("system classes not initialized");
        }
        PrintStream log = (printToStderr) ? err : out;
        if (msg != null) {
            log.println(msg);
        }
        if (printStackTrace) {
            e.printStackTrace(log);
        } else {
            log.println(e);
            for (Throwable suppressed : e.getSuppressed()) {
                log.println("Suppressed: " + suppressed);
            }
            Throwable cause = e.getCause();
            if (cause != null) {
                log.println("Caused by: " + cause);
            }
        }
    }

    /**
     * Create the Properties object from a map - masking out system properties
     * that are not intended for public access.
     */
    private static Properties createProperties(Map<String, String> initialProps) {
        Properties properties = new Properties(initialProps.size());
        for (var entry : initialProps.entrySet()) {
            String prop = entry.getKey();
            switch (prop) {
                // Do not add private system properties to the Properties
                case "sun.nio.MaxDirectMemorySize":
                case "sun.nio.PageAlignDirectMemory":
                    // used by java.lang.Integer.IntegerCache
                case "java.lang.Integer.IntegerCache.high":
                    // used by sun.launcher.LauncherHelper
                case "sun.java.launcher.diag":
                    // used by jdk.internal.loader.ClassLoaders
                case "jdk.boot.class.path.append":
                    break;
                default:
                    properties.put(prop, entry.getValue());
            }
        }
        return properties;
    }

    /**
     * Initialize the system class.  Called after thread initialization.
     */
    private static void initPhase1() {

        // register the shared secrets - do this first, since SystemProps.initProperties
        // might initialize CharsetDecoders that rely on it
        setJavaLangAccess();

        // VM might invoke JNU_NewStringPlatform() to set those encoding
        // sensitive properties (user.home, user.name, boot.class.path, etc.)
        // during "props" initialization.
        // The charset is initialized in System.c and does not depend on the Properties.
        Map<String, String> tempProps = SystemProps.initProperties();
        VersionProps.init(tempProps);

        // There are certain system configurations that may be controlled by
        // VM options such as the maximum amount of direct memory and
        // Integer cache size used to support the object identity semantics
        // of autoboxing.  Typically, the library will obtain these values
        // from the properties set by the VM.  If the properties are for
        // internal implementation use only, these properties should be
        // masked from the system properties.
        //
        // Save a private copy of the system properties object that
        // can only be accessed by the internal implementation.
        VM.saveProperties(tempProps);
        props = createProperties(tempProps);

        // Check if sun.jnu.encoding is supported. If not, replace it with UTF-8.
        var jnuEncoding = props.getProperty("sun.jnu.encoding");
        if (jnuEncoding == null || !Charset.isSupported(jnuEncoding)) {
            notSupportedJnuEncoding = jnuEncoding == null ? "null" : jnuEncoding;
            props.setProperty("sun.jnu.encoding", "UTF-8");
        }

        StaticProperty.javaHome();          // Load StaticProperty to cache the property values

        lineSeparator = props.getProperty("line.separator");

        FileInputStream fdIn = new FileInputStream(FileDescriptor.in);
        FileOutputStream fdOut = new FileOutputStream(FileDescriptor.out);
        FileOutputStream fdErr = new FileOutputStream(FileDescriptor.err);
        initialIn = new BufferedInputStream(fdIn);
        setIn0(initialIn);
        // stdout/err.encoding are set when the VM is associated with the terminal,
        // thus they are equivalent to Console.charset(), otherwise the encodings
        // of those properties default to native.encoding
        setOut0(newPrintStream(fdOut, props.getProperty("stdout.encoding")));
        setErr0(newPrintStream(fdErr, props.getProperty("stderr.encoding")));

        // Setup Java signal handlers for HUP, TERM, and INT (where available).
        Terminator.setup();

        // Initialize any miscellaneous operating system settings that need to be
        // set for the class libraries. Currently this is no-op everywhere except
        // for Windows where the process-wide error mode is set before the java.io
        // classes are used.
        VM.initializeOSEnvironment();

        // start Finalizer and Reference Handler threads
        SharedSecrets.getJavaLangRefAccess().startThreads();

        // system properties, java.lang and other core classes are now initialized
        VM.initLevel(1);
    }

    // @see #initPhase2()
    static ModuleLayer bootLayer;

    /*
     * Invoked by VM.  Phase 2 module system initialization.
     * Only classes in java.base can be loaded in this phase.
     *
     * @param printToStderr print exceptions to stderr rather than stdout
     * @param printStackTrace print stack trace when exception occurs
     *
     * @return JNI_OK for success, JNI_ERR for failure
     */
    private static int initPhase2(boolean printToStderr, boolean printStackTrace) {

        try {
            bootLayer = ModuleBootstrap.boot();
        } catch (Exception | Error e) {
            logInitException(printToStderr, printStackTrace,
                             "Error occurred during initialization of boot layer", e);
            return -1; // JNI_ERR
        }

        // module system initialized
        VM.initLevel(2);

        return 0; // JNI_OK
    }

    /*
     * Invoked by VM.  Phase 3 is the final system initialization:
     * 1. eagerly initialize bootstrap method factories that might interact
     *    negatively with custom security managers and custom class loaders
     * 2. set security manager
     * 3. set system class loader
     * 4. set TCCL
     *
     * This method must be called after the module system initialization.
     * The security manager and system class loader may be a custom class from
     * the application classpath or modulepath.
     */
    @SuppressWarnings("removal")
    private static void initPhase3() {

        // Initialize the StringConcatFactory eagerly to avoid potential
        // bootstrap circularity issues that could be caused by a custom
        // SecurityManager
        Unsafe.getUnsafe().ensureClassInitialized(StringConcatFactory.class);

        // Emit a warning if java.io.tmpdir is set via the command line
        // to a directory that doesn't exist
        if (SystemProps.isBadIoTmpdir()) {
            System.err.println("WARNING: java.io.tmpdir directory does not exist");
        }

        String smProp = System.getProperty("java.security.manager");
        boolean needWarning = false;
        if (smProp != null) {
            switch (smProp) {
                case "disallow":
                    allowSecurityManager = NEVER;
                    break;
                case "allow":
                    allowSecurityManager = MAYBE;
                    break;
                case "":
                case "default":
                    implSetSecurityManager(new SecurityManager());
                    allowSecurityManager = MAYBE;
                    needWarning = true;
                    break;
                default:
                    try {
                        ClassLoader cl = ClassLoader.getBuiltinAppClassLoader();
                        Class<?> c = Class.forName(smProp, false, cl);
                        Constructor<?> ctor = c.getConstructor();
                        // Must be a public subclass of SecurityManager with
                        // a public no-arg constructor
                        if (!SecurityManager.class.isAssignableFrom(c) ||
                            !Modifier.isPublic(c.getModifiers()) ||
                            !Modifier.isPublic(ctor.getModifiers())) {
                            throw new Error("Could not create SecurityManager: "
                                             + ctor.toString());
                        }
                        // custom security manager may be in non-exported package
                        ctor.setAccessible(true);
                        SecurityManager sm = (SecurityManager) ctor.newInstance();
                        implSetSecurityManager(sm);
                        needWarning = true;
                    } catch (Exception e) {
                        throw new InternalError("Could not create SecurityManager", e);
                    }
                    allowSecurityManager = MAYBE;
            }
        } else {
            allowSecurityManager = NEVER;
        }

        if (needWarning) {
            System.err.println("""
                    WARNING: A command line option has enabled the Security Manager
                    WARNING: The Security Manager is deprecated and will be removed in a future release""");
        }

        // Emit a warning if `sun.jnu.encoding` is not supported.
        if (notSupportedJnuEncoding != null) {
            System.err.println(
                    "WARNING: The encoding of the underlying platform's" +
                    " file system is not supported: " +
                    notSupportedJnuEncoding);
        }

        initialErrStream = System.err;

        // initializing the system class loader
        VM.initLevel(3);

        // system class loader initialized
        ClassLoader scl = ClassLoader.initSystemClassLoader();

        // set TCCL
        Thread.currentThread().setContextClassLoader(scl);

        // system is fully initialized
        VM.initLevel(4);
    }

    private static void setJavaLangAccess() {
        // Allow privileged classes outside of java.lang
        SharedSecrets.setJavaLangAccess(new JavaLangAccess() {
            public List<Method> getDeclaredPublicMethods(Class<?> klass, String name, Class<?>... parameterTypes) {
                return klass.getDeclaredPublicMethods(name, parameterTypes);
            }
            public Method findMethod(Class<?> klass, boolean publicOnly, String name, Class<?>... parameterTypes) {
                return klass.findMethod(publicOnly, name, parameterTypes);
            }
            public jdk.internal.reflect.ConstantPool getConstantPool(Class<?> klass) {
                return klass.getConstantPool();
            }
            public boolean casAnnotationType(Class<?> klass, AnnotationType oldType, AnnotationType newType) {
                return klass.casAnnotationType(oldType, newType);
            }
            public AnnotationType getAnnotationType(Class<?> klass) {
                return klass.getAnnotationType();
            }
            public Map<Class<? extends Annotation>, Annotation> getDeclaredAnnotationMap(Class<?> klass) {
                return klass.getDeclaredAnnotationMap();
            }
            public byte[] getRawClassAnnotations(Class<?> klass) {
                return klass.getRawAnnotations();
            }
            public byte[] getRawClassTypeAnnotations(Class<?> klass) {
                return klass.getRawTypeAnnotations();
            }
            public byte[] getRawExecutableTypeAnnotations(Executable executable) {
                return Class.getExecutableTypeAnnotationBytes(executable);
            }
            public <E extends Enum<E>>
            E[] getEnumConstantsShared(Class<E> klass) {
                return klass.getEnumConstantsShared();
            }
            public void blockedOn(Interruptible b) {
                Thread.currentThread().blockedOn(b);
            }
            public void registerShutdownHook(int slot, boolean registerShutdownInProgress, Runnable hook) {
                Shutdown.add(slot, registerShutdownInProgress, hook);
            }
            public Thread newThreadWithAcc(Runnable target, @SuppressWarnings("removal") AccessControlContext acc) {
                return new Thread(target, acc);
            }
            @SuppressWarnings("removal")
            public void invokeFinalize(Object o) throws Throwable {
                o.finalize();
            }
            public ConcurrentHashMap<?, ?> createOrGetClassLoaderValueMap(ClassLoader cl) {
                return cl.createOrGetClassLoaderValueMap();
            }
            public Class<?> defineClass(ClassLoader loader, String name, byte[] b, ProtectionDomain pd, String source) {
                return ClassLoader.defineClass1(loader, name, b, 0, b.length, pd, source);
            }
            public Class<?> defineClass(ClassLoader loader, Class<?> lookup, String name, byte[] b, ProtectionDomain pd,
                                        boolean initialize, int flags, Object classData) {
                return ClassLoader.defineClass0(loader, lookup, name, b, 0, b.length, pd, initialize, flags, classData);
            }
            public Class<?> findBootstrapClassOrNull(String name) {
                return ClassLoader.findBootstrapClassOrNull(name);
            }
            public Package definePackage(ClassLoader cl, String name, Module module) {
                return cl.definePackage(name, module);
            }
            @SuppressWarnings("removal")
            public void addNonExportedPackages(ModuleLayer layer) {
                SecurityManager.addNonExportedPackages(layer);
            }
            @SuppressWarnings("removal")
            public void invalidatePackageAccessCache() {
                SecurityManager.invalidatePackageAccessCache();
            }
            public Module defineModule(ClassLoader loader,
                                       ModuleDescriptor descriptor,
                                       URI uri) {
                return new Module(null, loader, descriptor, uri);
            }
            public Module defineUnnamedModule(ClassLoader loader) {
                return new Module(loader);
            }
            public void addReads(Module m1, Module m2) {
                m1.implAddReads(m2);
            }
            public void addReadsAllUnnamed(Module m) {
                m.implAddReadsAllUnnamed();
            }
            public void addExports(Module m, String pn) {
                m.implAddExports(pn);
            }
            public void addExports(Module m, String pn, Module other) {
                m.implAddExports(pn, other);
            }
            public void addExportsToAllUnnamed(Module m, String pn) {
                m.implAddExportsToAllUnnamed(pn);
            }
            public void addOpens(Module m, String pn, Module other) {
                m.implAddOpens(pn, other);
            }
            public void addOpensToAllUnnamed(Module m, String pn) {
                m.implAddOpensToAllUnnamed(pn);
            }
            public void addOpensToAllUnnamed(Module m, Set<String> concealedPackages, Set<String> exportedPackages) {
                m.implAddOpensToAllUnnamed(concealedPackages, exportedPackages);
            }
            public void addUses(Module m, Class<?> service) {
                m.implAddUses(service);
            }
            public boolean isReflectivelyExported(Module m, String pn, Module other) {
                return m.isReflectivelyExported(pn, other);
            }
            public boolean isReflectivelyOpened(Module m, String pn, Module other) {
                return m.isReflectivelyOpened(pn, other);
            }
            public Module addEnableNativeAccess(Module m) {
                return m.implAddEnableNativeAccess();
            }
            public boolean addEnableNativeAccess(ModuleLayer layer, String name) {
<<<<<<< HEAD
                Module m = layer.nameToModule().get(name);
=======
                Module m = layer.findModuleInThisLayer(name);
>>>>>>> 924e1aa0
                if (m != null) {
                    m.implAddEnableNativeAccess();
                    return true;
                } else {
                    return false;
                }
            }
            public void addEnableNativeAccessToAllUnnamed() {
                Module.implAddEnableNativeAccessToAllUnnamed();
            }
            public void ensureNativeAccess(Module m, Class<?> owner, String methodName, Class<?> currentClass) {
                m.ensureNativeAccess(owner, methodName, currentClass);
            }
            public ServicesCatalog getServicesCatalog(ModuleLayer layer) {
                return layer.getServicesCatalog();
            }
            public void bindToLoader(ModuleLayer layer, ClassLoader loader) {
                layer.bindToLoader(loader);
            }
            public Stream<ModuleLayer> layers(ModuleLayer layer) {
                return layer.layers();
            }
            public Stream<ModuleLayer> layers(ClassLoader loader) {
                return ModuleLayer.layers(loader);
            }

            public int countPositives(byte[] bytes, int offset, int length) {
                return StringCoding.countPositives(bytes, offset, length);
            }
            public String newStringNoRepl(byte[] bytes, Charset cs) throws CharacterCodingException  {
                return String.newStringNoRepl(bytes, cs);
            }
            public char getUTF16Char(byte[] bytes, int index) {
                return StringUTF16.getChar(bytes, index);
            }
            public byte[] getBytesNoRepl(String s, Charset cs) throws CharacterCodingException {
                return String.getBytesNoRepl(s, cs);
            }

            public String newStringUTF8NoRepl(byte[] bytes, int off, int len) {
                return String.newStringUTF8NoRepl(bytes, off, len, true);
            }

            public byte[] getBytesUTF8NoRepl(String s) {
                return String.getBytesUTF8NoRepl(s);
            }

            public void inflateBytesToChars(byte[] src, int srcOff, char[] dst, int dstOff, int len) {
                StringLatin1.inflate(src, srcOff, dst, dstOff, len);
            }

            public int decodeASCII(byte[] src, int srcOff, char[] dst, int dstOff, int len) {
                return String.decodeASCII(src, srcOff, dst, dstOff, len);
            }

            public int encodeASCII(char[] src, int srcOff, byte[] dst, int dstOff, int len) {
                return StringCoding.implEncodeAsciiArray(src, srcOff, dst, dstOff, len);
            }

            public InputStream initialSystemIn() {
                return initialIn;
            }

            public void setCause(Throwable t, Throwable cause) {
                t.setCause(cause);
            }

            public ProtectionDomain protectionDomain(Class<?> c) {
                return c.protectionDomain();
            }

            public MethodHandle stringConcatHelper(String name, MethodType methodType) {
                return StringConcatHelper.lookupStatic(name, methodType);
            }

            public long stringConcatInitialCoder() {
                return StringConcatHelper.initialCoder();
            }

            public long stringConcatMix(long lengthCoder, String constant) {
                return StringConcatHelper.mix(lengthCoder, constant);
            }

            @PreviewFeature(feature=PreviewFeature.Feature.STRING_TEMPLATES)
            public long stringConcatCoder(char value) {
                return StringConcatHelper.coder(value);
            }

            @PreviewFeature(feature=PreviewFeature.Feature.STRING_TEMPLATES)
            public long stringBuilderConcatMix(long lengthCoder,
                                               StringBuilder sb) {
                return sb.mix(lengthCoder);
            }

            @PreviewFeature(feature=PreviewFeature.Feature.STRING_TEMPLATES)
            public long stringBuilderConcatPrepend(long lengthCoder, byte[] buf,
                                                   StringBuilder sb) {
                return sb.prepend(lengthCoder, buf);
            }

            public String join(String prefix, String suffix, String delimiter, String[] elements, int size) {
                return String.join(prefix, suffix, delimiter, elements, size);
            }

            public Object classData(Class<?> c) {
                return c.getClassData();
            }

            @Override
            public long findNative(ClassLoader loader, String entry) {
                return ClassLoader.findNative(loader, entry);
            }

            @Override
            public void exit(int statusCode) {
                Shutdown.exit(statusCode);
            }

            public Thread[] getAllThreads() {
                return Thread.getAllThreads();
            }

            public ThreadContainer threadContainer(Thread thread) {
                return thread.threadContainer();
            }

            public void start(Thread thread, ThreadContainer container) {
                thread.start(container);
            }

            public StackableScope headStackableScope(Thread thread) {
                return thread.headStackableScopes();
            }

            public void setHeadStackableScope(StackableScope scope) {
                Thread.setHeadStackableScope(scope);
            }

            public Thread currentCarrierThread() {
                return Thread.currentCarrierThread();
            }

            public <V> V executeOnCarrierThread(Callable<V> task) throws Exception {
                if (Thread.currentThread() instanceof VirtualThread vthread) {
                    return vthread.executeOnCarrierThread(task);
                } else {
                    return task.call();
                }
            }

            public <T> T getCarrierThreadLocal(CarrierThreadLocal<T> local) {
                return ((ThreadLocal<T>)local).getCarrierThreadLocal();
            }

            public <T> void setCarrierThreadLocal(CarrierThreadLocal<T> local, T value) {
                ((ThreadLocal<T>)local).setCarrierThreadLocal(value);
            }

            public void removeCarrierThreadLocal(CarrierThreadLocal<?> local) {
                ((ThreadLocal<?>)local).removeCarrierThreadLocal();
            }

            public boolean isCarrierThreadLocalPresent(CarrierThreadLocal<?> local) {
                return ((ThreadLocal<?>)local).isCarrierThreadLocalPresent();
            }

            public Object[] scopedValueCache() {
                return Thread.scopedValueCache();
            }

            public void setScopedValueCache(Object[] cache) {
                Thread.setScopedValueCache(cache);
            }

            public Object scopedValueBindings() {
                return Thread.scopedValueBindings();
            }

            public Continuation getContinuation(Thread thread) {
                return thread.getContinuation();
            }

            public void setContinuation(Thread thread, Continuation continuation) {
                thread.setContinuation(continuation);
            }

            public ContinuationScope virtualThreadContinuationScope() {
                return VirtualThread.continuationScope();
            }

            public void parkVirtualThread() {
                Thread thread = Thread.currentThread();
                if (thread instanceof BaseVirtualThread vthread) {
                    vthread.park();
                } else {
                    throw new WrongThreadException();
                }
            }

            public void parkVirtualThread(long nanos) {
                Thread thread = Thread.currentThread();
                if (thread instanceof BaseVirtualThread vthread) {
                    vthread.parkNanos(nanos);
                } else {
                    throw new WrongThreadException();
                }
            }

            public void unparkVirtualThread(Thread thread) {
                if (thread instanceof BaseVirtualThread vthread) {
                    vthread.unpark();
                } else {
                    throw new WrongThreadException();
                }
            }

            public StackWalker newStackWalkerInstance(Set<StackWalker.Option> options,
                                                      ContinuationScope contScope,
                                                      Continuation continuation) {
                return StackWalker.newInstance(options, null, contScope, continuation);
            }

            public String getLoaderNameID(ClassLoader loader) {
                return loader != null ? loader.nameAndId() : "null";
            }

            @Override
            public void copyToSegmentRaw(String string, MemorySegment segment, long offset) {
                string.copyToSegmentRaw(segment, offset);
            }

            @Override
            public boolean bytesCompatible(String string, Charset charset) {
                return string.bytesCompatible(charset);
            }
        });
    }
}<|MERGE_RESOLUTION|>--- conflicted
+++ resolved
@@ -2460,11 +2460,7 @@
                 return m.implAddEnableNativeAccess();
             }
             public boolean addEnableNativeAccess(ModuleLayer layer, String name) {
-<<<<<<< HEAD
-                Module m = layer.nameToModule().get(name);
-=======
                 Module m = layer.findModuleInThisLayer(name);
->>>>>>> 924e1aa0
                 if (m != null) {
                     m.implAddEnableNativeAccess();
                     return true;
