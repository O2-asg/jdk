--- conflicted
+++ resolved
@@ -942,7 +942,6 @@
         beforeMatchingNameRegex(MUL_L, "MulL");
     }
 
-<<<<<<< HEAD
     public static final String MUL_HI_L = PREFIX + "MUL_HI_L" + POSTFIX;
     static {
         beforeMatchingNameRegex(MUL_HI_L, "MulHiL");
@@ -953,15 +952,12 @@
         beforeMatchingNameRegex(UMUL_HI_L, "UMulHiL");
     }
 
-    public static final String MUL_V = PREFIX + "MUL_V" + POSTFIX;
-=======
     public static final String MUL_VL = VECTOR_PREFIX + "MUL_VL" + POSTFIX;
     static {
         vectorNode(MUL_VL, "MulVL", TYPE_LONG);
     }
 
     public static final String MUL_VI = VECTOR_PREFIX + "MUL_VI" + POSTFIX;
->>>>>>> 58f5826f
     static {
         vectorNode(MUL_VI, "MulVI", TYPE_INT);
     }
