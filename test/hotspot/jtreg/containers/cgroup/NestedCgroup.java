--- conflicted
+++ resolved
@@ -200,10 +200,6 @@
         }
     }
     public static void main(String[] args) throws Exception {
-<<<<<<< HEAD
-        new TestTwoLimits();
-        new TestNoController();
-=======
         switch (args.length) {
             case 0:
                 Test.jdkTool = JDKToolFinder.getJDKTool("java");
@@ -219,6 +215,5 @@
                 }
         }
         throw new IllegalArgumentException();
->>>>>>> c86225c0
     }
 }